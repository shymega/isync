/*
 * mbsync - mailbox synchronizer
 * Copyright (C) 2000-2002 Michael R. Elkins <me@mutt.org>
 * Copyright (C) 2002-2006,2008,2010-2013 Oswald Buddenhagen <ossi@users.sf.net>
 * Copyright (C) 2004 Theodore Y. Ts'o <tytso@mit.edu>
 *
 *  This program is free software; you can redistribute it and/or modify
 *  it under the terms of the GNU General Public License as published by
 *  the Free Software Foundation; either version 2 of the License, or
 *  (at your option) any later version.
 *
 *  This program is distributed in the hope that it will be useful,
 *  but WITHOUT ANY WARRANTY; without even the implied warranty of
 *  MERCHANTABILITY or FITNESS FOR A PARTICULAR PURPOSE.  See the
 *  GNU General Public License for more details.
 *
 *  You should have received a copy of the GNU General Public License
 *  along with this program.  If not, see <http://www.gnu.org/licenses/>.
 *
 * As a special exception, mbsync may be linked with the OpenSSL library,
 * despite that library's more restrictive license.
 */

#include "driver.h"

#include "socket.h"

#include <assert.h>
#include <unistd.h>
#include <stdlib.h>
#include <stdio.h>
#include <stddef.h>
#include <limits.h>
#include <string.h>
#include <ctype.h>
#include <time.h>
#include <sys/wait.h>

#ifdef HAVE_LIBSASL
# include <sasl/sasl.h>
# include <sasl/saslutil.h>
#endif

#ifdef HAVE_MACOS_KEYCHAIN
# include <Security/Security.h>
#endif

#ifdef HAVE_LIBSSL
enum { SSL_None, SSL_STARTTLS, SSL_IMAPS };
#endif

typedef struct imap_server_conf {
	struct imap_server_conf *next;
	char *name;
	server_conf_t sconf;
	char *user;
	char *user_cmd;
	char *pass;
	char *pass_cmd;
	int max_in_progress;
	uint cap_mask;
	string_list_t *auth_mechs;
#ifdef HAVE_LIBSSL
	char ssl_type;
#endif
#ifdef HAVE_MACOS_KEYCHAIN
	char use_keychain;
#endif
	char failed;
} imap_server_conf_t;

typedef union imap_store_conf {
	store_conf_t gen;
	struct {
		STORE_CONF
		imap_server_conf_t *server;
		char delimiter;
		char use_namespace;
		char use_lsub;
	};
} imap_store_conf_t;

typedef union imap_message {
	message_t gen;
	struct {
		MESSAGE(union imap_message)
		// uint seq; will be needed when expunges are tracked
	};
} imap_message_t;

#define NIL	(void*)0x1
#define LIST	(void*)0x2

typedef struct _list {
	struct _list *next, *child;
	char *val;
	uint len;
} list_t;

#define MAX_LIST_DEPTH 5

typedef union imap_store imap_store_t;

typedef struct {
	list_t *head, **stack[MAX_LIST_DEPTH];
	int (*callback)( imap_store_t *ctx, list_t *list, char *cmd );
	int level, need_bytes;
} parse_list_state_t;

typedef struct imap_cmd imap_cmd_t;

union imap_store {
	store_t gen;
	struct {
		STORE(union imap_store)
		const char *label;  // foreign
		const char *prefix;
		const char *name;
		uint ref_count;
		uint opts;
		enum { SST_BAD, SST_HALF, SST_GOOD } state;
		// The trash folder's existence is not confirmed yet
		enum { TrashUnknown, TrashChecking, TrashKnown } trashnc;
		// What kind of BODY-less FETCH response we're expecting
		enum { FetchNone, FetchMsgs, FetchUidNext } fetch_sts;
		uint got_namespace:1;
		uint has_forwarded:1;
		char delimiter[2];  // Hierarchy delimiter
		char *ns_prefix, ns_delimiter;  // NAMESPACE info
		string_list_t *boxes;  // _list results
		char listed;  // was _list already run with these flags?
		// note that the message counts do _not_ reflect stats from msgs,
		// but mailbox totals.
		int total_msgs, recent_msgs;
		uint uidvalidity, uidnext;
		imap_message_t **msgapp, *msgs;  // FETCH results
		uint caps;  // CAPABILITY results
		string_list_t *auth_mechs;
		parse_list_state_t parse_list_sts;
		// Command queue
		imap_cmd_t *pending, **pending_append;
		imap_cmd_t *in_progress, **in_progress_append;
		imap_cmd_t *wait_check, **wait_check_append;
		int nexttag, num_in_progress, num_wait_check;
		uint buffer_mem;  // Memory currently occupied by buffers in the queue

		// Used during sequential operations like connect
		enum { GreetingPending = 0, GreetingBad, GreetingOk, GreetingPreauth } greeting;
		int expectBYE;  // LOGOUT is in progress
		int expectEOF;  // received LOGOUT's OK or unsolicited BYE
		int canceling;  // imap_cancel() is in progress
		union {
			void (*imap_open)( int sts, void *aux );
			void (*imap_cancel)( void *aux );
		} callbacks;
		void *callback_aux;
#ifdef HAVE_LIBSASL
		sasl_conn_t *sasl;
		int sasl_cont;
#endif

		void (*bad_callback)( void *aux );
		void *bad_callback_aux;

		conn_t conn;  // This is BIG, so put it last
	};
};

#define IMAP_CMD \
	struct imap_cmd *next; \
	char *cmd; \
	int tag; \
	\
	struct { \
		/* Will be called on each continuation request until it resets this pointer. \
		 * Needs to invoke bad_callback and return -1 on error, otherwise return 0. */ \
		int (*cont)( imap_store_t *ctx, imap_cmd_t *cmd, const char *prompt ); \
		void (*done)( imap_store_t *ctx, imap_cmd_t *cmd, int response ); \
		char *data; \
		uint data_len; \
		uint uid;  /* to identify fetch responses */ \
		char high_prio;  /* if command is queued, put it at the front of the queue. */ \
		char wait_check;  /* Don't report success until subsequent CHECK success. */ \
		char to_trash;  /* we are storing to trash, not current. */ \
		char create;  /* create the mailbox if we get an error which suggests so. */ \
		char failok;  /* Don't complain about NO response. */ \
	} param;

struct imap_cmd {
	IMAP_CMD
};

#define IMAP_CMD_SIMPLE \
	IMAP_CMD \
	void (*callback)( int sts, void *aux ); \
	void *callback_aux;

typedef union {
	imap_cmd_t gen;
	struct {
		IMAP_CMD_SIMPLE
	};
} imap_cmd_simple_t;

typedef union {
	imap_cmd_simple_t gen;
	struct {
		IMAP_CMD_SIMPLE
		msg_data_t *msg_data;
	};
} imap_cmd_fetch_msg_t;

typedef union {
	imap_cmd_t gen;
	struct {
		IMAP_CMD
		void (*callback)( int sts, uint uid, void *aux );
		void *callback_aux;
		uint out_uid;
	};
} imap_cmd_out_uid_t;

typedef union {
	imap_cmd_t gen;
	struct {
		IMAP_CMD
		void (*callback)( int sts, message_t *msgs, void *aux );
		void *callback_aux;
		imap_message_t **out_msgs;
		uint uid;
	};
} imap_cmd_find_new_t;

#define IMAP_CMD_REFCOUNTED_STATE \
	uint ref_count; \
	int ret_val;

typedef struct {
	IMAP_CMD_REFCOUNTED_STATE
} imap_cmd_refcounted_state_t;

typedef union {
	imap_cmd_t gen;
	struct {
		IMAP_CMD
		imap_cmd_refcounted_state_t *state;
	};
} imap_cmd_refcounted_t;

#define CAP(cap) (ctx->caps & (1 << (cap)))

enum CAPABILITY {
	NOLOGIN = 0,
#ifdef HAVE_LIBSASL
	SASLIR,
#endif
#ifdef HAVE_LIBSSL
	STARTTLS,
#endif
	UIDPLUS,
	LITERALPLUS,
	MOVE,
	NAMESPACE,
	COMPRESS_DEFLATE
};

static const char *cap_list[] = {
	"LOGINDISABLED",
#ifdef HAVE_LIBSASL
	"SASL-IR",
#endif
#ifdef HAVE_LIBSSL
	"STARTTLS",
#endif
	"UIDPLUS",
	"LITERAL+",
	"MOVE",
	"NAMESPACE",
	"COMPRESS=DEFLATE"
};

#define RESP_OK       0
#define RESP_NO       1
#define RESP_CANCEL   2

static INLINE void imap_ref( imap_store_t *ctx ) { ++ctx->ref_count; }
static int imap_deref( imap_store_t *ctx );

static void imap_invoke_bad_callback( imap_store_t *ctx );

/* Keep the mailbox driver flag definitions in sync: */
/* grep for MAILBOX_DRIVER_FLAG */
/* The order is according to alphabetical maildir flag sort */
static const char *Flags[] = {
	"\\Draft",	/* 'D' */
	"\\Flagged",	/* 'F' */
	"$Forwarded",	/* 'P' */
	"\\Answered",	/* 'R' */
	"\\Seen",	/* 'S' */
	"\\Deleted",	/* 'T' */
};

static imap_cmd_t *
new_imap_cmd( uint size )
{
	imap_cmd_t *cmd = nfmalloc( size );
	memset( &cmd->param, 0, sizeof(cmd->param) );
	return cmd;
}

#define INIT_IMAP_CMD(type, cmdp, cb, aux) \
	cmdp = (type *)new_imap_cmd( sizeof(*cmdp) ); \
	cmdp->callback = cb; \
	cmdp->callback_aux = aux;

#define INIT_IMAP_CMD_X(type, cmdp, cb, aux) \
	cmdp = (type *)new_imap_cmd( sizeof(*cmdp) ); \
	cmdp->callback = cb; \
	cmdp->callback_aux = aux;

static void
done_imap_cmd( imap_store_t *ctx, imap_cmd_t *cmd, int response )
{
	if (cmd->param.wait_check)
		ctx->num_wait_check--;
	cmd->param.done( ctx, cmd, response );
	if (cmd->param.data) {
		free( cmd->param.data );
		ctx->buffer_mem -= cmd->param.data_len;
	}
	free( cmd->cmd );
	free( cmd );
}

static void
send_imap_cmd( imap_store_t *ctx, imap_cmd_t *cmd )
{
	int litplus, iovcnt = 1;
	int bufl;
	const char *buffmt;
	conn_iovec_t iov[3];
	char buf[4096];

	cmd->tag = ++ctx->nexttag;
	if (!cmd->param.data) {
		buffmt = "%d %s\r\n";
		litplus = 0;
	} else if ((cmd->param.to_trash && ctx->trashnc == TrashUnknown) || !CAP(LITERALPLUS) || cmd->param.data_len >= 100*1024) {
		buffmt = "%d %s{%d}\r\n";
		litplus = 0;
	} else {
		buffmt = "%d %s{%d+}\r\n";
		litplus = 1;
	}
DIAG_PUSH
DIAG_DISABLE("-Wformat-nonliteral")
	bufl = nfsnprintf( buf, sizeof(buf), buffmt,
	                   cmd->tag, cmd->cmd, cmd->param.data_len );
DIAG_POP
	if (DFlags & DEBUG_NET) {
		if (ctx->num_in_progress)
			printf( "(%d in progress) ", ctx->num_in_progress );
		if (starts_with( cmd->cmd, -1, "LOGIN", 5 ))
			printf( "%s>>> %d LOGIN <user> <pass>\n", ctx->label, cmd->tag );
		else if (starts_with( cmd->cmd, -1, "AUTHENTICATE PLAIN", 18 ))
			printf( "%s>>> %d AUTHENTICATE PLAIN <authdata>\n", ctx->label, cmd->tag );
		else
			printf( "%s>>> %s", ctx->label, buf );
		fflush( stdout );
	}
	iov[0].buf = buf;
	iov[0].len = (uint)bufl;
	iov[0].takeOwn = KeepOwn;
	if (litplus) {
		if (DFlags & DEBUG_NET_ALL) {
			printf( "%s>>>>>>>>>\n", ctx->label );
			fwrite( cmd->param.data, cmd->param.data_len, 1, stdout );
			printf( "%s>>>>>>>>>\n", ctx->label );
			fflush( stdout );
		}
		iov[1].buf = cmd->param.data;
		iov[1].len = cmd->param.data_len;
		iov[1].takeOwn = GiveOwn;
		cmd->param.data = NULL;
		ctx->buffer_mem -= cmd->param.data_len;
		iov[2].buf = "\r\n";
		iov[2].len = 2;
		iov[2].takeOwn = KeepOwn;
		iovcnt = 3;
	}
	socket_write( &ctx->conn, iov, iovcnt );
	if (cmd->param.to_trash && ctx->trashnc == TrashUnknown)
		ctx->trashnc = TrashChecking;
	cmd->next = NULL;
	*ctx->in_progress_append = cmd;
	ctx->in_progress_append = &cmd->next;
	ctx->num_in_progress++;
	socket_expect_activity( &ctx->conn, 1 );
}

static int
cmd_sendable( imap_store_t *ctx, imap_cmd_t *cmd )
{
	if (ctx->conn.write_buf) {
		/* Don't build up a long queue in the socket, so we can
		 * control when the commands are actually sent.
		 * This allows reliable cancelation of pending commands,
		 * injecting commands in front of other pending commands,
		 * and keeping num_in_progress accurate. */
		return 0;
	}
	if (ctx->in_progress) {
		/* If the last command in flight ... */
		imap_cmd_t *cmdp = (imap_cmd_t *)((char *)ctx->in_progress_append -
		                                  offsetof(imap_cmd_t, next));
		if (cmdp->param.cont || cmdp->param.data) {
			/* ... is expected to trigger a continuation request, we need to
			 * wait for that round-trip before sending the next command. */
			return 0;
		}
	}
	if (cmd->param.to_trash && ctx->trashnc == TrashChecking) {
		/* Don't build a queue of MOVE/COPY/APPEND commands that may all fail. */
		return 0;
	}
	if (ctx->num_in_progress >= ctx->conf->server->max_in_progress) {
		/* Too many commands in flight. */
		return 0;
	}
	return 1;
}

static void
flush_imap_cmds( imap_store_t *ctx )
{
	imap_cmd_t *cmd;

	if ((cmd = ctx->pending) && cmd_sendable( ctx, cmd )) {
		if (!(ctx->pending = cmd->next))
			ctx->pending_append = &ctx->pending;
		send_imap_cmd( ctx, cmd );
	}
}

static void
finalize_checked_imap_cmds( imap_store_t *ctx, int resp )
{
	imap_cmd_t *cmd;

	while ((cmd = ctx->wait_check)) {
		if (!(ctx->wait_check = cmd->next))
			ctx->wait_check_append = &ctx->wait_check;
		done_imap_cmd( ctx, cmd, resp );
	}
}

static void
cancel_pending_imap_cmds( imap_store_t *ctx )
{
	imap_cmd_t *cmd;

	while ((cmd = ctx->pending)) {
		if (!(ctx->pending = cmd->next))
			ctx->pending_append = &ctx->pending;
		done_imap_cmd( ctx, cmd, RESP_CANCEL );
	}
}

static void
cancel_sent_imap_cmds( imap_store_t *ctx )
{
	imap_cmd_t *cmd;

	socket_expect_activity( &ctx->conn, 0 );
	while ((cmd = ctx->in_progress)) {
		ctx->in_progress = cmd->next;
		/* don't update num_in_progress and in_progress_append - store is dead */
		done_imap_cmd( ctx, cmd, RESP_CANCEL );
	}
}

static void
submit_imap_cmd( imap_store_t *ctx, imap_cmd_t *cmd )
{
	assert( ctx );
	assert( ctx->bad_callback );
	assert( cmd );
	assert( cmd->param.done );

	if (cmd->param.wait_check)
		ctx->num_wait_check++;
	if ((ctx->pending && !cmd->param.high_prio) || !cmd_sendable( ctx, cmd )) {
		if (ctx->pending && cmd->param.high_prio) {
			cmd->next = ctx->pending;
			ctx->pending = cmd;
		} else {
			cmd->next = NULL;
			*ctx->pending_append = cmd;
			ctx->pending_append = &cmd->next;
		}
	} else {
		send_imap_cmd( ctx, cmd );
	}
}

/* Minimal printf() replacement that supports an %\s format sequence to print backslash-escaped
 * string literals. Note that this does not automatically add quotes around the printed string,
 * so it is possible to concatenate multiple segments. */
static char *
imap_vprintf( const char *fmt, va_list ap )
{
	const char *s;
	char *d, *ed;
	char c;
	char buf[4096];

	d = buf;
	ed = d + sizeof(buf);
	s = fmt;
	for (;;) {
		c = *fmt;
		if (!c || c == '%') {
			uint l = fmt - s;
			if (d + l > ed)
				oob();
			memcpy( d, s, l );
			d += l;
			if (!c)
				return nfstrndup( buf, (size_t)(d - buf) );
			uint maxlen = UINT_MAX;
			c = *++fmt;
			if (c == '\\') {
				c = *++fmt;
				if (c != 's') {
					fputs( "Fatal: unsupported escaped format specifier. Please report a bug.\n", stderr );
					abort();
				}
				s = va_arg( ap, const char * );
				while ((c = *s++)) {
					if (d + 2 > ed)
						oob();
					if (c == '\\' || c == '"')
						*d++ = '\\';
					*d++ = c;
				}
			} else { /* \\ cannot be combined with anything else. */
				if (c == '.') {
					c = *++fmt;
					if (c != '*') {
						fputs( "Fatal: unsupported string length specification. Please report a bug.\n", stderr );
						abort();
					}
					maxlen = va_arg( ap, uint );
					c = *++fmt;
				}
				if (c == 'c') {
					if (d + 1 > ed)
						oob();
					*d++ = (char)va_arg( ap , int );
				} else if (c == 's') {
					s = va_arg( ap, const char * );
					l = strnlen( s, maxlen );
					if (d + l > ed)
						oob();
					memcpy( d, s, l );
					d += l;
				} else if (c == 'd') {
					d += nfsnprintf( d, ed - d, "%d", va_arg( ap , int ) );
				} else if (c == 'u') {
					d += nfsnprintf( d, ed - d, "%u", va_arg( ap , uint ) );
				} else {
					fputs( "Fatal: unsupported format specifier. Please report a bug.\n", stderr );
					abort();
				}
			}
			s = ++fmt;
		} else {
			fmt++;
		}
	}
}

static void
imap_exec( imap_store_t *ctx, imap_cmd_t *cmdp,
           void (*done)( imap_store_t *ctx, imap_cmd_t *cmd, int response ),
           const char *fmt, ... )
{
	va_list ap;

	if (!cmdp)
		cmdp = new_imap_cmd( sizeof(*cmdp) );
	cmdp->param.done = done;
	va_start( ap, fmt );
	cmdp->cmd = imap_vprintf( fmt, ap );
	va_end( ap );
	submit_imap_cmd( ctx, cmdp );
}

static void
transform_box_response( int *response )
{
	switch (*response) {
	case RESP_CANCEL: *response = DRV_CANCELED; break;
	case RESP_NO: *response = DRV_BOX_BAD; break;
	default: *response = DRV_OK; break;
	}
}

static void
imap_done_simple_box( imap_store_t *ctx ATTR_UNUSED,
                      imap_cmd_t *cmd, int response )
{
	imap_cmd_simple_t *cmdp = (imap_cmd_simple_t *)cmd;

	transform_box_response( &response );
	cmdp->callback( response, cmdp->callback_aux );
}

static void
transform_msg_response( int *response )
{
	switch (*response) {
	case RESP_CANCEL: *response = DRV_CANCELED; break;
	case RESP_NO: *response = DRV_MSG_BAD; break;
	default: *response = DRV_OK; break;
	}
}

static void
imap_done_simple_msg( imap_store_t *ctx ATTR_UNUSED,
                      imap_cmd_t *cmd, int response )
{
	imap_cmd_simple_t *cmdp = (imap_cmd_simple_t *)cmd;

	transform_msg_response( &response );
	cmdp->callback( response, cmdp->callback_aux );
}

static imap_cmd_refcounted_state_t *
imap_refcounted_new_state( uint sz )
{
	imap_cmd_refcounted_state_t *sts = nfmalloc( sz );
	sts->ref_count = 1; /* so forced sync does not cause an early exit */
	sts->ret_val = DRV_OK;
	return sts;
}

#define INIT_REFCOUNTED_STATE(type, sts, cb, aux) \
	type *sts = (type *)imap_refcounted_new_state( sizeof(type) ); \
	sts->callback = cb; \
	sts->callback_aux = aux;

static imap_cmd_t *
imap_refcounted_new_cmd( imap_cmd_refcounted_state_t *sts )
{
	imap_cmd_refcounted_t *cmd = (imap_cmd_refcounted_t *)new_imap_cmd( sizeof(*cmd) );
	cmd->state = sts;
	sts->ref_count++;
	return &cmd->gen;
}

#define DONE_REFCOUNTED_STATE(sts) \
	if (!--sts->ref_count) { \
		sts->callback( sts->ret_val, sts->callback_aux ); \
		free( sts ); \
	}

#define DONE_REFCOUNTED_STATE_ARGS(sts, finalize, ...) \
	if (!--sts->ref_count) { \
		finalize \
		sts->callback( sts->ret_val, __VA_ARGS__, sts->callback_aux ); \
		free( sts ); \
	}

static void
transform_refcounted_box_response( imap_cmd_refcounted_state_t *sts, int response )
{
	switch (response) {
	case RESP_CANCEL:
		sts->ret_val = DRV_CANCELED;
		break;
	case RESP_NO:
		if (sts->ret_val == DRV_OK) /* Don't override cancelation. */
			sts->ret_val = DRV_BOX_BAD;
		break;
	}
}

static void
transform_refcounted_msg_response( imap_cmd_refcounted_state_t *sts, int response )
{
	switch (response) {
	case RESP_CANCEL:
		sts->ret_val = DRV_CANCELED;
		break;
	case RESP_NO:
		if (sts->ret_val == DRV_OK) /* Don't override cancelation. */
			sts->ret_val = DRV_MSG_BAD;
		break;
	}
}

static const char *
imap_strchr( const char *s, char tc )
{
	for (;; s++) {
		char c = *s;
		if (c == '\\')
			c = *++s;
		if (!c)
			return NULL;
		if (c == tc)
			return s;
	}
}

static char *
next_arg( char **ps )
{
	char *ret, *s, *d;
	char c;

	assert( ps );
	s = *ps;
	if (!s)
		return NULL;
	while (isspace( (uchar)*s ))
		s++;
	if (!*s) {
		*ps = NULL;
		return NULL;
	}
	if (*s == '"') {
		s++;
		ret = d = s;
		while ((c = *s++) != '"') {
			if (c == '\\')
				c = *s++;
			if (!c) {
				*ps = NULL;
				return NULL;
			}
			*d++ = c;
		}
		*d = 0;
	} else {
		ret = s;
		while ((c = *s)) {
			if (isspace( (uchar)c )) {
				*s++ = 0;
				break;
			}
			s++;
		}
	}
	if (!*s)
		s = NULL;

	*ps = s;
	return ret;
}

static int
is_opt_atom( list_t *list )
{
	return list && list->val && list->val != LIST;
}

static int
is_atom( list_t *list )
{
	return list && list->val && list->val != NIL && list->val != LIST;
}

static int
is_list( list_t *list )
{
	return list && list->val == LIST;
}

static void
free_list( list_t *list )
{
	list_t *tmp;

	for (; list; list = tmp) {
		tmp = list->next;
		if (is_list( list ))
			free_list( list->child );
		else if (is_atom( list ))
			free( list->val );
		free( list );
	}
}

enum {
	LIST_OK,
	LIST_PARTIAL,
	LIST_BAD
};

static int
parse_imap_list( imap_store_t *ctx, char **sp, parse_list_state_t *sts )
{
	list_t *cur, **curp;
	char *s = *sp, *d, *p;
	int n, bytes;
	char c;

	assert( sts );
	assert( sts->level > 0 );
	curp = sts->stack[--sts->level];
	bytes = sts->need_bytes;
	if (bytes >= 0) {
		sts->need_bytes = -1;
		if (!bytes)
			goto getline;
		cur = (list_t *)((char *)curp - offsetof(list_t, next));
		s = cur->val + cur->len - bytes;
		goto getbytes;
	}

	if (!s)
		return LIST_BAD;
	for (;;) {
		while (isspace( (uchar)*s ))
			s++;
		if (sts->level && *s == ')') {
			s++;
			curp = sts->stack[--sts->level];
			goto next;
		}
		*curp = cur = nfmalloc( sizeof(*cur) );
		cur->val = NULL; /* for clean bail */
		curp = &cur->next;
		*curp = NULL; /* ditto */
		if (*s == '(') {
			/* sublist */
			if (sts->level == MAX_LIST_DEPTH)
				goto bail;
			s++;
			cur->val = LIST;
			sts->stack[sts->level++] = curp;
			curp = &cur->child;
			*curp = NULL; /* for clean bail */
			goto next2;
		} else if (ctx && *s == '{') {
			/* literal */
			bytes = (int)(cur->len = strtoul( s + 1, &s, 10 ));
			if (*s != '}' || *++s)
				goto bail;

			s = cur->val = nfmalloc( cur->len + 1 );
			s[cur->len] = 0;

		  getbytes:
			n = socket_read( &ctx->conn, s, (uint)bytes );
			if (n < 0) {
			  badeof:
				error( "IMAP error: unexpected EOF from %s\n", ctx->conn.name );
				goto bail;
			}
			bytes -= n;
			if (bytes > 0)
				goto postpone;

			if (DFlags & DEBUG_NET_ALL) {
				printf( "%s=========\n", ctx->label );
				fwrite( cur->val, cur->len, 1, stdout );
				printf( "%s=========\n", ctx->label );
				fflush( stdout );
			}

		  getline:
			if (!(s = socket_read_line( &ctx->conn )))
				goto postpone;
			if (s == (void *)~0)
				goto badeof;
			if (DFlags & DEBUG_NET) {
				printf( "%s%s\n", ctx->label, s );
				fflush( stdout );
			}
		} else if (*s == '"') {
			/* quoted string */
			s++;
			p = d = s;
			while ((c = *s++) != '"') {
				if (c == '\\')
					c = *s++;
				if (!c)
					goto bail;
				*d++ = c;
			}
			cur->len = (uint)(d - p);
			cur->val = nfstrndup( p, cur->len );
		} else {
			/* atom */
			p = s;
			for (; *s && !isspace( (uchar)*s ); s++)
				if (sts->level && *s == ')')
					break;
			cur->len = (uint)(s - p);
			if (equals( p, (int)cur->len, "NIL", 3 ))
				cur->val = NIL;
			else
				cur->val = nfstrndup( p, cur->len );
		}

	  next:
		if (!sts->level)
			break;
	  next2:
		if (!*s)
			goto bail;
	}
	*sp = s;
	return LIST_OK;

  postpone:
	if (sts->level < MAX_LIST_DEPTH) {
		sts->stack[sts->level++] = curp;
		sts->need_bytes = bytes;
		return LIST_PARTIAL;
	}
  bail:
	free_list( sts->head );
	sts->level = 0;
	return LIST_BAD;
}

static void
parse_list_init( parse_list_state_t *sts )
{
	sts->need_bytes = -1;
	sts->level = 1;
	sts->head = NULL;
	sts->stack[0] = &sts->head;
}

static int
parse_list_continue( imap_store_t *ctx, char *s )
{
	list_t *list;
	int resp;
	if ((resp = parse_imap_list( ctx, &s, &ctx->parse_list_sts )) != LIST_PARTIAL) {
		list = (resp == LIST_BAD) ? NULL : ctx->parse_list_sts.head;
		ctx->parse_list_sts.head = NULL;
		resp = ctx->parse_list_sts.callback( ctx, list, s );
		free_list( list );
	}
	return resp;
}

static int
parse_list( imap_store_t *ctx, char *s, int (*cb)( imap_store_t *ctx, list_t *list, char *s ) )
{
	parse_list_init( &ctx->parse_list_sts );
	ctx->parse_list_sts.callback = cb;
	return parse_list_continue( ctx, s );
}

static int parse_namespace_rsp_p2( imap_store_t *, list_t *, char * );
static int parse_namespace_rsp_p3( imap_store_t *, list_t *, char * );

static int
parse_namespace_rsp( imap_store_t *ctx, list_t *list, char *s )
{
	// We use only the 1st personal namespace. Making this configurable
	// would not add value over just specifying Path.

	if (!list) {
	  bad:
		error( "IMAP error: malformed NAMESPACE response\n" );
		return LIST_BAD;
	}
	if (list->val != NIL) {
		if (list->val != LIST)
			goto bad;
		list_t *nsp_1st = list->child;
		if (nsp_1st->val != LIST)
			goto bad;
		list_t *nsp_1st_ns = nsp_1st->child;
		if (!is_atom( nsp_1st_ns ))
			goto bad;
		ctx->ns_prefix = nsp_1st_ns->val;
		nsp_1st_ns->val = NULL;
		list_t *nsp_1st_dl = nsp_1st_ns->next;
		if (!is_opt_atom( nsp_1st_dl ))
			goto bad;
		if (is_atom( nsp_1st_dl ))
			ctx->ns_delimiter = nsp_1st_dl->val[0];
		// Namespace response extensions may follow here; we don't care.
	}

	return parse_list( ctx, s, parse_namespace_rsp_p2 );
}

static int
parse_namespace_rsp_p2( imap_store_t *ctx, list_t *list ATTR_UNUSED, char *s )
{
	return parse_list( ctx, s, parse_namespace_rsp_p3 );
}

static int
parse_namespace_rsp_p3( imap_store_t *ctx ATTR_UNUSED, list_t *list ATTR_UNUSED, char *s ATTR_UNUSED )
{
	return LIST_OK;
}

static time_t
parse_date( const char *str )
{
	char *end;
	time_t date;
	int hours, mins;
	struct tm datetime;

	memset( &datetime, 0, sizeof(datetime) );
	if (!(end = strptime( str, "%e-%b-%Y %H:%M:%S ", &datetime )))
		return -1;
	if ((date = timegm( &datetime )) == -1)
		return -1;
	if (sscanf( end, "%3d%2d", &hours, &mins ) != 2)
		return -1;
	return date - (hours * 60 + mins) * 60;
}

static int
parse_fetched_flags( list_t *list, uchar *flags, uchar *status )
{
	for (; list; list = list->next) {
		if (!is_atom( list )) {
			error( "IMAP error: unable to parse FLAGS list\n" );
			return 0;
		}
		if (list->val[0] != '\\' && list->val[0] != '$')
			continue;
		if (!strcmp( "\\Recent", list->val )) {
			*status |= M_RECENT;
			goto flagok;
		}
		for (uint i = 0; i < as(Flags); i++) {
			if (!strcmp( Flags[i], list->val )) {
				*flags |= 1 << i;
				goto flagok;
			}
		}
		if (list->val[0] == '$')
			goto flagok; // Ignore unknown user-defined flags (keywords)
		if (list->val[1] == 'X' && list->val[2] == '-')
			goto flagok; // Ignore system flag extensions
		warn( "IMAP warning: unknown system flag %s\n", list->val );
	  flagok: ;
	}
	return 1;
}

static void
parse_fetched_header( char *val, uint uid, char **tuid, char **msgid, uint *msgid_len )
{
	char *end;
	int off, in_msgid = 0;
	for (; (end = strchr( val, '\n' )); val = end + 1) {
		int len = (int)(end - val);
		if (len && end[-1] == '\r')
			len--;
		if (!len)
			break;
		if (starts_with_upper( val, len, "X-TUID: ", 8 )) {
			if (len < 8 + TUIDL) {
				warn( "IMAP warning: malformed X-TUID header (UID %u)\n", uid );
				continue;
			}
			*tuid = val + 8;
			in_msgid = 0;
			continue;
		}
		if (starts_with_upper( val, len, "MESSAGE-ID:", 11 )) {
			off = 11;
		} else if (in_msgid) {
			if (!isspace( val[0] )) {
				in_msgid = 0;
				continue;
			}
			off = 1;
		} else {
			continue;
		}
		while (off < len && isspace( val[off] ))
			off++;
		if (off == len) {
			in_msgid = 1;
			continue;
		}
		*msgid = val + off;
		*msgid_len = (uint)(len - off);
		in_msgid = 0;
	}
}

static int
parse_fetch_rsp( imap_store_t *ctx, list_t *list, char *s ATTR_UNUSED )
{
	list_t *body = NULL, *tmp;
	char *tuid = NULL, *msgid = NULL, *ep;
	imap_message_t *cur;
	msg_data_t *msgdata;
	imap_cmd_t *cmdp;
	uchar mask = 0, status = 0;
	uint uid = 0, size = 0, msgid_len = 0;
	time_t date = 0;

	if (!is_list( list )) {
		error( "IMAP error: bogus FETCH response\n" );
		return LIST_BAD;
	}

	for (tmp = list->child; tmp; tmp = tmp->next) {
		if (!is_atom( tmp )) {
			error( "IMAP error: bogus item name in FETCH response\n" );
			return LIST_BAD;
		}
		const char *name = tmp->val;
		tmp = tmp->next;
		if (!strcmp( "UID", name )) {
			if (!is_atom( tmp ) || (uid = strtoul( tmp->val, &ep, 10 ), *ep)) {
				error( "IMAP error: unable to parse UID\n" );
				return LIST_BAD;
			}
		} else if (!strcmp( "FLAGS", name )) {
			if (!is_list( tmp )) {
				error( "IMAP error: unable to parse FLAGS\n" );
				return LIST_BAD;
			}
			if (!parse_fetched_flags( tmp->child, &mask, &status ))
				return LIST_BAD;
			status |= M_FLAGS;
		} else if (!strcmp( "INTERNALDATE", name )) {
			if (!is_atom( tmp )) {
				error( "IMAP error: unable to parse INTERNALDATE\n" );
				return LIST_BAD;
			}
			if ((date = parse_date( tmp->val )) == -1) {
				error( "IMAP error: unable to parse INTERNALDATE format\n" );
				return LIST_BAD;
			}
			status |= M_DATE;
		} else if (!strcmp( "RFC822.SIZE", name )) {
			if (!is_atom( tmp ) || (size = strtoul( tmp->val, &ep, 10 ), *ep)) {
				error( "IMAP error: unable to parse RFC822.SIZE\n" );
				return LIST_BAD;
			}
			status |= M_SIZE;
		} else if (!strcmp( "BODY[]", name ) || !strcmp( "BODY[HEADER]", name )) {
			if (!is_atom( tmp )) {
				error( "IMAP error: unable to parse BODY[]\n" );
				return LIST_BAD;
			}
			body = tmp;
			status |= M_BODY;
		} else if (!strcmp( "BODY[HEADER.FIELDS", name )) {
			if (!is_list( tmp )) {
			  bfail:
				error( "IMAP error: unable to parse BODY[HEADER.FIELDS ...]\n" );
				return LIST_BAD;
			}
			tmp = tmp->next;
			if (!is_atom( tmp ) || strcmp( tmp->val, "]" ))
				goto bfail;
			tmp = tmp->next;
			if (!is_atom( tmp ))
				goto bfail;
			parse_fetched_header( tmp->val, uid, &tuid, &msgid, &msgid_len );
			status |= M_HEADER;
		}
	}

	if (!uid) {
		// Ignore async flag updates for now.
		status &= ~(M_FLAGS | M_RECENT);
	} else if (status & M_BODY) {
		for (cmdp = ctx->in_progress; cmdp; cmdp = cmdp->next)
			if (cmdp->param.uid == uid)
				goto gotuid;
		error( "IMAP error: unexpected FETCH response with BODY (UID %u)\n", uid );
		return LIST_BAD;
	  gotuid:
		msgdata = ((imap_cmd_fetch_msg_t *)cmdp)->msg_data;
		msgdata->data = body->val;
		body->val = NULL;       // Don't free together with list.
		msgdata->len = body->len;
		msgdata->date = date;
		if (status & M_FLAGS)
			msgdata->flags = mask;
		status &= ~(M_FLAGS | M_RECENT | M_BODY | M_DATE);
	} else if (ctx->fetch_sts == FetchUidNext) {
		// Workaround for server not sending UIDNEXT and/or APPENDUID.
		ctx->uidnext = uid + 1;
	} else if (ctx->fetch_sts == FetchMsgs) {
		cur = nfcalloc( sizeof(*cur) );
		*ctx->msgapp = cur;
		ctx->msgapp = &cur->next;
		cur->uid = uid;
		cur->flags = mask;
		cur->status = status;
		cur->size = size;
		if (msgid)
			cur->msgid = nfstrndup( msgid, msgid_len );
		if (tuid)
			memcpy( cur->tuid, tuid, TUIDL );
		status &= ~(M_FLAGS | M_RECENT | M_SIZE | M_HEADER);
	} else {
		// These may come in as a result of STORE FLAGS despite .SILENT.
		status &= ~(M_FLAGS | M_RECENT);
	}

	if (status) {
		error( "IMAP error: received extraneous data in FETCH response\n" );
		return LIST_BAD;
	}

	return LIST_OK;
}

static void
parse_capability( imap_store_t *ctx, char *cmd )
{
	char *arg;
	uint i;

	free_string_list( ctx->auth_mechs );
	ctx->auth_mechs = NULL;
	ctx->caps = 0x80000000;
	while ((arg = next_arg( &cmd ))) {
		if (starts_with( arg, -1, "AUTH=", 5 )) {
			add_string_list( &ctx->auth_mechs, arg + 5 );
		} else {
			for (i = 0; i < as(cap_list); i++)
				if (!strcmp( cap_list[i], arg ))
					ctx->caps |= 1 << i;
		}
	}
	ctx->caps &= ~ctx->conf->server->cap_mask;
	if (!CAP(NOLOGIN))
		add_string_list( &ctx->auth_mechs, "LOGIN" );
}

static int
parse_response_code( imap_store_t *ctx, imap_cmd_t *cmd, char *s )
{
	char *arg, *earg, *p;

	if (!s || *s != '[')
		return RESP_OK;		/* no response code */
	s++;
	if (!(arg = next_arg( &s ))) {
		error( "IMAP error: malformed response code\n" );
		return RESP_CANCEL;
	}
	if (!strcmp( "UIDVALIDITY", arg )) {
		if (!(arg = next_arg( &s )) ||
		    (ctx->uidvalidity = strtoul( arg, &earg, 10 ), *earg != ']'))
		{
			error( "IMAP error: malformed UIDVALIDITY status\n" );
			return RESP_CANCEL;
		}
	} else if (!strcmp( "UIDNEXT", arg )) {
		if (!(arg = next_arg( &s )) ||
		    (ctx->uidnext = strtoul( arg, &earg, 10 ), *earg != ']'))
		{
			error( "IMAP error: malformed UIDNEXT status\n" );
			return RESP_CANCEL;
		}
	} else if (!strcmp( "CAPABILITY", arg )) {
		if (!(p = strchr( s, ']' ))) {
			error( "IMAP error: malformed CAPABILITY status\n" );
			return RESP_CANCEL;
		}
		*p = 0;
		parse_capability( ctx, s );
	} else if (!strcmp( "ALERT]", arg )) {
		/* RFC2060 says that these messages MUST be displayed
		 * to the user
		 */
		if (!s) {
			error( "IMAP error: malformed ALERT status\n" );
			return RESP_CANCEL;
		}
		for (; isspace( (uchar)*s ); s++);
		error( "*** IMAP ALERT *** %s\n", s );
	} else if (cmd && !strcmp( "APPENDUID", arg )) {
		if (!(arg = next_arg( &s )) ||
		    (ctx->uidvalidity = strtoul( arg, &earg, 10 ), *earg) ||
		    !(arg = next_arg( &s )) ||
		    (((imap_cmd_out_uid_t *)cmd)->out_uid = strtoul( arg, &earg, 10 ), *earg != ']'))
		{
			error( "IMAP error: malformed APPENDUID status\n" );
			return RESP_CANCEL;
		}
	} else if (!strcmp( "PERMANENTFLAGS", arg )) {
		parse_list_init( &ctx->parse_list_sts );
		if (parse_imap_list( NULL, &s, &ctx->parse_list_sts ) != LIST_OK || *s != ']') {
			error( "IMAP error: malformed PERMANENTFLAGS status\n" );
			return RESP_CANCEL;
		}
		int ret = RESP_OK;
		for (list_t *tmp = ctx->parse_list_sts.head->child; tmp; tmp = tmp->next) {
			if (!is_atom( tmp )) {
				error( "IMAP error: malformed PERMANENTFLAGS status item\n" );
				ret = RESP_CANCEL;
				break;
			}
			if (!strcmp( tmp->val, "\\*" ) || !strcmp( tmp->val, "$Forwarded" )) {
				ctx->has_forwarded = 1;
				break;
			}
		}
		free_list( ctx->parse_list_sts.head );
		ctx->parse_list_sts.head = NULL;
		return ret;
	}
	return RESP_OK;
}

static int parse_list_rsp_p1( imap_store_t *, list_t *, char * );
static int parse_list_rsp_p2( imap_store_t *, list_t *, char * );

static int
parse_list_rsp( imap_store_t *ctx, list_t *list, char *cmd )
{
	list_t *lp;

	if (!is_list( list )) {
		error( "IMAP error: malformed LIST response\n" );
		return LIST_BAD;
	}
	for (lp = list->child; lp; lp = lp->next)
		if (is_atom( lp ) && !strcasecmp( lp->val, "\\NoSelect" ))
			return LIST_OK;
	return parse_list( ctx, cmd, parse_list_rsp_p1 );
}

static int
parse_list_rsp_p1( imap_store_t *ctx, list_t *list, char *cmd ATTR_UNUSED )
{
	if (!is_opt_atom( list )) {
		error( "IMAP error: malformed LIST response\n" );
		return LIST_BAD;
	}
	if (!ctx->delimiter[0] && is_atom( list ))
		ctx->delimiter[0] = list->val[0];
	return parse_list( ctx, cmd, parse_list_rsp_p2 );
}

// Use this to check whether a full path refers to the actual IMAP INBOX.
static int
is_inbox( imap_store_t *ctx, const char *arg, int argl )
{
	if (!starts_with_upper( arg, argl, "INBOX", 5 ))
		return 0;
	if (arg[5] && arg[5] != ctx->delimiter[0])
		return 0;
	return 1;
}

// Use this to check whether a path fragment collides with the canonical INBOX.
static int
is_INBOX( imap_store_t *ctx, const char *arg, int argl )
{
	if (!starts_with( arg, argl, "INBOX", 5 ))
		return 0;
	if (arg[5] && arg[5] != ctx->delimiter[0])
		return 0;
	return 1;
}

static int
parse_list_rsp_p2( imap_store_t *ctx, list_t *list, char *cmd ATTR_UNUSED )
{
	string_list_t *narg;
<<<<<<< HEAD
	char *arg;
	int argl;
	uint l;

	if (!is_atom( list )) {
		error( "IMAP error: malformed LIST response\n" );
=======
	char *arg, c;
	int argl, l;

	if (!is_atom( list )) {
		error( "IMAP error: malformed LIST response\n" );
	  listbad:
		free_list( list );
>>>>>>> d55ced04
		return LIST_BAD;
	}
	arg = list->val;
	argl = (int)list->len;
	if ((l = strlen( ctx->prefix ))) {
		if (!starts_with( arg, argl, ctx->prefix, l )) {
			if (is_inbox( ctx, arg, argl )) {
				// INBOX and its subfolders bypass the namespace.
				goto inbox;
			}
			return LIST_OK;
		}
		arg += l;
		argl -= l;
		// A folder named "INBOX" would be indistinguishable from the
		// actual INBOX after prefix stripping, so drop it. This applies
		// only to the fully uppercased spelling, as our canonical box
		// names are case-sensitive (unlike IMAP's INBOX).
		if (is_INBOX( ctx, arg, argl )) {
			if (!arg[5])  // No need to complain about subfolders as well.
				warn( "IMAP warning: ignoring INBOX in %s\n", ctx->prefix );
			return LIST_OK;
		}
	} else if (is_inbox( ctx, arg, argl )) {
	  inbox:
		// The server might be weird and have a non-uppercase INBOX. It
		// may legitimately do so, but we need the canonical spelling.
		// Note that we do that only after prefix matching, under the
		// assumption that the NAMESPACE (or Path) matches the
		// capitalization of LIST.
		memcpy( arg, "INBOX", 5 );
	}
	if (argl >= 5 && !memcmp( arg + argl - 5, ".lock", 5 )) /* workaround broken servers */
		return LIST_OK;
	if (map_name( arg, (char **)&narg, offsetof(string_list_t, string), ctx->delimiter, "/") < 0) {
		warn( "IMAP warning: ignoring mailbox %s (reserved character '/' in name)\n", arg );
		return LIST_OK;
	}
	// Validate the normalized name. Technically speaking, we could tolerate
	// '//' and '/./', and '/../' being forbidden is a limitation of the Maildir
	// driver, but there isn't really a legitimate reason for these being present.
	for (const char *p = narg->string, *sp = p;;) {
		if (!(c = *p) || c == '/') {
			uint pcl = (uint)(p - sp);
			if (!pcl) {
				error( "IMAP warning: ignoring mailbox '%s' due to empty name component\n", narg->string );
				free( narg );
				goto skip;
			}
			if (pcl == 1 && sp[0] == '.') {
				error( "IMAP warning: ignoring mailbox '%s' due to '.' component\n", narg->string );
				free( narg );
				goto skip;
			}
			if (pcl == 2 && sp[0] == '.' && sp[1] == '.') {
				error( "IMAP error: LIST'd mailbox name '%s' contains '..' component - THIS MIGHT BE AN ATTEMPT TO HACK YOU!\n", narg->string );
				free( narg );
				goto listbad;
			}
			if (!c)
				break;
			sp = ++p;
		} else {
			++p;
		}
	}
	narg->next = ctx->boxes;
	ctx->boxes = narg;
	return LIST_OK;
}

static int
prepare_name( char **buf, const imap_store_t *ctx, const char *prefix, const char *name )
{
	uint pl = strlen( prefix );

	switch (map_name( name, buf, pl, "/", ctx->delimiter )) {
	case -1:
		error( "IMAP error: mailbox name %s contains server's hierarchy delimiter\n", name );
		return -1;
	case -2:
		error( "IMAP error: server's hierarchy delimiter not known\n" );
		return -1;
	default:
		memcpy( *buf, prefix, pl );
		return 0;
	}
}

static int
prepare_box( char **buf, const imap_store_t *ctx )
{
	const char *name = ctx->name;
	const char *pfx = ctx->prefix;

	if (starts_with_upper( name, -1, "INBOX", 5 ) && (!name[5] || name[5] == '/')) {
		if (!memcmp( name, "INBOX", 5 )) {
			pfx = "";
		} else if (!*pfx) {
			error( "IMAP error: cannot use unqualified '%s'. Did you mean INBOX?", name );
			return -1;
		}
	}
	return prepare_name( buf, ctx, pfx, name );
}

static int
prepare_trash( char **buf, const imap_store_t *ctx )
{
	return prepare_name( buf, ctx, ctx->prefix, ctx->conf->trash );
}

typedef union {
	imap_cmd_t gen;
	struct {
		IMAP_CMD
		imap_cmd_t *orig_cmd;
	};
} imap_cmd_trycreate_t;

static void imap_open_store_greeted( imap_store_t * );
static void get_cmd_result_p2( imap_store_t *, imap_cmd_t *, int );

static void
imap_socket_read( void *aux )
{
	imap_store_t *ctx = (imap_store_t *)aux;
	imap_cmd_t *cmdp, **pcmdp;
	char *cmd, *arg, *arg1, *p;
	int resp, resp2, tag;
	conn_iovec_t iov[2];

	for (;;) {
		if (ctx->parse_list_sts.level) {
			resp = parse_list_continue( ctx, NULL );
		  listret:
			if (resp == LIST_PARTIAL)
				return;
			if (resp == LIST_BAD)
				break;
			continue;
		}
		if (!(cmd = socket_read_line( &ctx->conn )))
			return;
		if (cmd == (void *)~0) {
			if (!ctx->expectEOF)
				error( "IMAP error: unexpected EOF from %s\n", ctx->conn.name );
			/* A clean shutdown sequence ends with bad_callback as well (see imap_cleanup()). */
			break;
		}
		if (DFlags & DEBUG_NET) {
			printf( "%s%s\n", ctx->label, cmd );
			fflush( stdout );
		}

		arg = next_arg( &cmd );
		if (!arg) {
			error( "IMAP error: empty response\n" );
			break;
		}
		if (*arg == '*') {
			arg = next_arg( &cmd );
			if (!arg) {
				error( "IMAP error: malformed untagged response\n" );
				break;
			}

			if (ctx->greeting == GreetingPending && !strcmp( "PREAUTH", arg )) {
				parse_response_code( ctx, NULL, cmd );
				ctx->greeting = GreetingPreauth;
			  dogreet:
				imap_ref( ctx );
				imap_open_store_greeted( ctx );
				if (imap_deref( ctx ))
					return;
			} else if (!strcmp( "OK", arg )) {
				parse_response_code( ctx, NULL, cmd );
				if (ctx->greeting == GreetingPending) {
					ctx->greeting = GreetingOk;
					goto dogreet;
				}
			} else if (!strcmp( "BYE", arg )) {
				if (!ctx->expectBYE) {
					ctx->greeting = GreetingBad;
					error( "IMAP error: unexpected BYE response: %s\n", cmd );
					/* We just wait for the server to close the connection now. */
					ctx->expectEOF = 1;
				} else {
					/* We still need to wait for the LOGOUT's tagged OK. */
				}
			} else if (ctx->greeting == GreetingPending) {
				error( "IMAP error: bogus greeting response %s\n", arg );
				break;
			} else if (!strcmp( "NO", arg )) {
				warn( "Warning from IMAP server: %s\n", cmd );
			} else if (!strcmp( "BAD", arg )) {
				error( "Error from IMAP server: %s\n", cmd );
			} else if (!strcmp( "CAPABILITY", arg )) {
				parse_capability( ctx, cmd );
			} else if (!strcmp( "LIST", arg ) || !strcmp( "LSUB", arg )) {
				resp = parse_list( ctx, cmd, parse_list_rsp );
				goto listret;
			} else if (!strcmp( "NAMESPACE", arg )) {
				resp = parse_list( ctx, cmd, parse_namespace_rsp );
				goto listret;
			} else if ((arg1 = next_arg( &cmd ))) {
				if (!strcmp( "EXISTS", arg1 ))
					ctx->total_msgs = atoi( arg );
				else if (!strcmp( "EXPUNGE", arg1 ))
					ctx->total_msgs--;
				else if (!strcmp( "RECENT", arg1 ))
					ctx->recent_msgs = atoi( arg );
				else if(!strcmp ( "FETCH", arg1 )) {
					resp = parse_list( ctx, cmd, parse_fetch_rsp );
					goto listret;
				}
			} else {
				error( "IMAP error: unrecognized untagged response '%s'\n", arg );
				break; /* this may mean anything, so prefer not to spam the log */
			}
			continue;
		} else if (!ctx->in_progress) {
			error( "IMAP error: unexpected reply: %s %s\n", arg, cmd ? cmd : "" );
			break; /* this may mean anything, so prefer not to spam the log */
		} else if (*arg == '+') {
			socket_expect_activity( &ctx->conn, 0 );
			/* There can be any number of commands in flight, but only the last
			 * one can require a continuation, as it enforces a round-trip. */
			cmdp = (imap_cmd_t *)((char *)ctx->in_progress_append -
			                      offsetof(imap_cmd_t, next));
			if (cmdp->param.data) {
				if (cmdp->param.to_trash)
					ctx->trashnc = TrashKnown; /* Can't get NO [TRYCREATE] any more. */
				if (DFlags & DEBUG_NET_ALL) {
					printf( "%s>>>>>>>>>\n", ctx->label );
					fwrite( cmdp->param.data, cmdp->param.data_len, 1, stdout );
					printf( "%s>>>>>>>>>\n", ctx->label );
					fflush( stdout );
				}
				iov[0].buf = cmdp->param.data;
				iov[0].len = cmdp->param.data_len;
				iov[0].takeOwn = GiveOwn;
				cmdp->param.data = NULL;
				ctx->buffer_mem -= cmdp->param.data_len;
				iov[1].buf = "\r\n";
				iov[1].len = 2;
				iov[1].takeOwn = KeepOwn;
				socket_write( &ctx->conn, iov, 2 );
			} else if (cmdp->param.cont) {
				if (cmdp->param.cont( ctx, cmdp, cmd ))
					return;
			} else {
				error( "IMAP error: unexpected command continuation request\n" );
				break;
			}
			socket_expect_activity( &ctx->conn, 1 );
		} else {
			tag = atoi( arg );
			for (pcmdp = &ctx->in_progress; (cmdp = *pcmdp); pcmdp = &cmdp->next)
				if (cmdp->tag == tag)
					goto gottag;
			error( "IMAP error: unexpected tag %s\n", arg );
			break;
		  gottag:
			if (!(*pcmdp = cmdp->next))
				ctx->in_progress_append = pcmdp;
			if (!--ctx->num_in_progress)
				socket_expect_activity( &ctx->conn, 0 );
			arg = next_arg( &cmd );
			if (!arg) {
				error( "IMAP error: malformed tagged response\n" );
				break;
			}
			if (!strcmp( "OK", arg )) {
				if (cmdp->param.to_trash)
					ctx->trashnc = TrashKnown; /* Can't get NO [TRYCREATE] any more. */
				resp = RESP_OK;
			} else {
				if (!strcmp( "NO", arg )) {
					if (cmdp->param.create && cmd && starts_with( cmd, -1, "[TRYCREATE]", 11 )) { /* APPEND or UID COPY */
						imap_cmd_trycreate_t *cmd2 =
							(imap_cmd_trycreate_t *)new_imap_cmd( sizeof(*cmd2) );
						cmd2->orig_cmd = cmdp;
						cmd2->param.high_prio = 1;
						p = strchr( cmdp->cmd, '"' );
						imap_exec( ctx, &cmd2->gen, get_cmd_result_p2,
						           "CREATE %.*s", imap_strchr( p + 1, '"' ) - p + 1, p );
						continue;
					}
					resp = RESP_NO;
					if (cmdp->param.failok)
						goto doresp;
				} else /*if (!strcmp( "BAD", arg ))*/
					resp = RESP_CANCEL;
				error( "IMAP command '%s' returned an error: %s %s\n",
				       starts_with( cmdp->cmd, -1, "LOGIN", 5 ) ?
				           "LOGIN <user> <pass>" :
				           starts_with( cmdp->cmd, -1, "AUTHENTICATE PLAIN", 18 ) ?
				               "AUTHENTICATE PLAIN <authdata>" :
				                cmdp->cmd,
				       arg, cmd ? cmd : "" );
			}
		  doresp:
			if ((resp2 = parse_response_code( ctx, cmdp, cmd )) > resp)
				resp = resp2;
			imap_ref( ctx );
			if (resp == RESP_CANCEL)
				imap_invoke_bad_callback( ctx );
			if (resp == RESP_OK && cmdp->param.wait_check) {
				cmdp->next = NULL;
				*ctx->wait_check_append = cmdp;
				ctx->wait_check_append = &cmdp->next;
			} else {
				done_imap_cmd( ctx, cmdp, resp );
			}
			if (imap_deref( ctx ))
				return;
			if (ctx->canceling && !ctx->in_progress) {
				ctx->canceling = 0;
				ctx->callbacks.imap_cancel( ctx->callback_aux );
				return;
			}
		}
		flush_imap_cmds( ctx );
	}
	imap_invoke_bad_callback( ctx );
}

static void
get_cmd_result_p2( imap_store_t *ctx, imap_cmd_t *cmd, int response )
{
	imap_cmd_trycreate_t *cmdp = (imap_cmd_trycreate_t *)cmd;
	imap_cmd_t *ocmd = cmdp->orig_cmd;

	if (response != RESP_OK) {
		done_imap_cmd( ctx, ocmd, response );
	} else {
		assert( !ocmd->param.wait_check );
		ctx->uidnext = 1;
		if (ocmd->param.to_trash)
			ctx->trashnc = TrashKnown;
		ocmd->param.create = 0;
		ocmd->param.high_prio = 1;
		submit_imap_cmd( ctx, ocmd );
	}
}

/******************* imap_cancel_store *******************/

static void
imap_cancel_store( store_t *gctx )
{
	imap_store_t *ctx = (imap_store_t *)gctx;

#ifdef HAVE_LIBSASL
	sasl_dispose( &ctx->sasl );
#endif
	socket_close( &ctx->conn );
	finalize_checked_imap_cmds( ctx, RESP_CANCEL );
	cancel_sent_imap_cmds( ctx );
	cancel_pending_imap_cmds( ctx );
	free( ctx->ns_prefix );
	free_string_list( ctx->auth_mechs );
	free_generic_messages( &ctx->msgs->gen );
	free_string_list( ctx->boxes );
	imap_deref( ctx );
}

static int
imap_deref( imap_store_t *ctx )
{
	if (!--ctx->ref_count) {
		free( ctx );
		return -1;
	}
	return 0;
}

static void
imap_set_bad_callback( store_t *gctx, void (*cb)( void *aux ), void *aux )
{
	imap_store_t *ctx = (imap_store_t *)gctx;

	ctx->bad_callback = cb;
	ctx->bad_callback_aux = aux;
}

static void
imap_invoke_bad_callback( imap_store_t *ctx )
{
	ctx->bad_callback( ctx->bad_callback_aux );
}

/******************* imap_free_store *******************/

static imap_store_t *unowned;

static void
imap_cancel_unowned( void *gctx )
{
	imap_store_t *store, **storep;

	for (storep = &unowned; (store = *storep); storep = &store->next)
		if (store == gctx) {
			*storep = store->next;
			break;
		}
	imap_cancel_store( gctx );
}

static void
imap_free_store( store_t *gctx )
{
	imap_store_t *ctx = (imap_store_t *)gctx;

	assert( !ctx->pending && !ctx->in_progress && !ctx->wait_check );

	free_generic_messages( &ctx->msgs->gen );
	ctx->msgs = NULL;
	imap_set_bad_callback( gctx, imap_cancel_unowned, gctx );
	ctx->next = unowned;
	unowned = ctx;
}

/******************* imap_cleanup *******************/

static void imap_cleanup_p2( imap_store_t *, imap_cmd_t *, int );

static void
imap_cleanup( void )
{
	imap_store_t *ctx, *nctx;

	for (ctx = unowned; ctx; ctx = nctx) {
		nctx = ctx->next;
		imap_set_bad_callback( &ctx->gen, (void (*)(void *))imap_cancel_store, ctx );
		if (((imap_store_t *)ctx)->state != SST_BAD) {
			((imap_store_t *)ctx)->expectBYE = 1;
			imap_exec( (imap_store_t *)ctx, NULL, imap_cleanup_p2, "LOGOUT" );
		} else {
			imap_cancel_store( &ctx->gen );
		}
	}
}

static void
imap_cleanup_p2( imap_store_t *ctx,
                 imap_cmd_t *cmd ATTR_UNUSED, int response )
{
	if (response == RESP_NO)
		imap_cancel_store( &ctx->gen );
	else if (response == RESP_OK)
		ctx->expectEOF = 1;
}

/******************* imap_open_store *******************/

static void imap_open_store_connected( int, void * );
#ifdef HAVE_LIBSSL
static void imap_open_store_tlsstarted1( int, void * );
#endif
static void imap_open_store_p2( imap_store_t *, imap_cmd_t *, int );
static void imap_open_store_authenticate( imap_store_t * );
#ifdef HAVE_LIBSSL
static void imap_open_store_authenticate_p2( imap_store_t *, imap_cmd_t *, int );
static void imap_open_store_tlsstarted2( int, void * );
static void imap_open_store_authenticate_p3( imap_store_t *, imap_cmd_t *, int );
#endif
static void imap_open_store_authenticate2( imap_store_t * );
static void imap_open_store_authenticate2_p2( imap_store_t *, imap_cmd_t *, int );
static void imap_open_store_compress( imap_store_t * );
#ifdef HAVE_LIBZ
static void imap_open_store_compress_p2( imap_store_t *, imap_cmd_t *, int );
#endif
static void imap_open_store_namespace( imap_store_t * );
static void imap_open_store_namespace_p2( imap_store_t *, imap_cmd_t *, int );
static void imap_open_store_namespace2( imap_store_t * );
static void imap_open_store_finalize( imap_store_t * );
#ifdef HAVE_LIBSSL
static void imap_open_store_ssl_bail( imap_store_t * );
#endif
static void imap_open_store_bail( imap_store_t *, int );

static store_t *
imap_alloc_store( store_conf_t *conf, const char *label )
{
	imap_store_conf_t *cfg = (imap_store_conf_t *)conf;
	imap_server_conf_t *srvc = cfg->server;
	imap_store_t *ctx, **ctxp;

	/* First try to recycle a whole store. */
	for (ctxp = &unowned; (ctx = *ctxp); ctxp = &ctx->next)
		if (ctx->state == SST_GOOD && ctx->conf == cfg) {
			*ctxp = ctx->next;
			goto gotstore;
		}

	/* Then try to recycle a server connection. */
	for (ctxp = &unowned; (ctx = *ctxp); ctxp = &ctx->next)
		if (ctx->state != SST_BAD && ctx->conf->server == srvc) {
			*ctxp = ctx->next;
			free_string_list( ctx->boxes );
			ctx->boxes = NULL;
			ctx->listed = 0;
			/* One could ping the server here, but given that the idle timeout
			 * is at least 30 minutes, this sounds pretty pointless. */
			ctx->state = SST_HALF;
			goto gotsrv;
		}

	/* Finally, schedule opening a new server connection. */
	ctx = nfcalloc( sizeof(*ctx) );
	ctx->driver = &imap_driver;
	ctx->ref_count = 1;
	socket_init( &ctx->conn, &srvc->sconf,
	             (void (*)( void * ))imap_invoke_bad_callback,
	             imap_socket_read, (void (*)(void *))flush_imap_cmds, ctx );
	ctx->in_progress_append = &ctx->in_progress;
	ctx->pending_append = &ctx->pending;
	ctx->wait_check_append = &ctx->wait_check;

  gotsrv:
	ctx->conf = cfg;
  gotstore:
	ctx->label = label;
	return &ctx->gen;
}

static void
imap_connect_store( store_t *gctx,
                    void (*cb)( int sts, void *aux ), void *aux )
{
	imap_store_t *ctx = (imap_store_t *)gctx;

	if (ctx->state == SST_GOOD) {
		cb( DRV_OK, aux );
	} else {
		ctx->callbacks.imap_open = cb;
		ctx->callback_aux = aux;
		if (ctx->state == SST_HALF)
			imap_open_store_namespace( ctx );
		else
			socket_connect( &ctx->conn, imap_open_store_connected );
	}
}

static void
imap_open_store_connected( int ok, void *aux )
{
	imap_store_t *ctx = (imap_store_t *)aux;

	if (!ok)
		imap_open_store_bail( ctx, FAIL_WAIT );
#ifdef HAVE_LIBSSL
	else if (ctx->conf->server->ssl_type == SSL_IMAPS)
		socket_start_tls( &ctx->conn, imap_open_store_tlsstarted1 );
#endif
	else
		socket_expect_activity( &ctx->conn, 1 );
}

#ifdef HAVE_LIBSSL
static void
imap_open_store_tlsstarted1( int ok, void *aux )
{
	imap_store_t *ctx = (imap_store_t *)aux;

	if (!ok)
		imap_open_store_ssl_bail( ctx );
	else
		socket_expect_activity( &ctx->conn, 1 );
}
#endif

static void
imap_open_store_greeted( imap_store_t *ctx )
{
	socket_expect_activity( &ctx->conn, 0 );
	if (!ctx->caps)
		imap_exec( ctx, NULL, imap_open_store_p2, "CAPABILITY" );
	else
		imap_open_store_authenticate( ctx );
}

static void
imap_open_store_p2( imap_store_t *ctx, imap_cmd_t *cmd ATTR_UNUSED, int response )
{
	if (response == RESP_NO)
		imap_open_store_bail( ctx, FAIL_FINAL );
	else if (response == RESP_OK)
		imap_open_store_authenticate( ctx );
}

static void
imap_open_store_authenticate( imap_store_t *ctx )
{
#ifdef HAVE_LIBSSL
	imap_server_conf_t *srvc = ctx->conf->server;
#endif

	if (ctx->greeting != GreetingPreauth) {
#ifdef HAVE_LIBSSL
		if (srvc->ssl_type == SSL_STARTTLS) {
			if (CAP(STARTTLS)) {
				imap_exec( ctx, NULL, imap_open_store_authenticate_p2, "STARTTLS" );
				return;
			} else {
				error( "IMAP error: SSL support not available\n" );
				imap_open_store_bail( ctx, FAIL_FINAL );
				return;
			}
		}
#endif
		imap_open_store_authenticate2( ctx );
	} else {
#ifdef HAVE_LIBSSL
		if (srvc->ssl_type == SSL_STARTTLS) {
			error( "IMAP error: SSL support not available\n" );
			imap_open_store_bail( ctx, FAIL_FINAL );
			return;
		}
#endif
		imap_open_store_compress( ctx );
	}
}

#ifdef HAVE_LIBSSL
static void
imap_open_store_authenticate_p2( imap_store_t *ctx, imap_cmd_t *cmd ATTR_UNUSED, int response )
{
	if (response == RESP_NO)
		imap_open_store_bail( ctx, FAIL_FINAL );
	else if (response == RESP_OK)
		socket_start_tls( &ctx->conn, imap_open_store_tlsstarted2 );
}

static void
imap_open_store_tlsstarted2( int ok, void *aux )
{
	imap_store_t *ctx = (imap_store_t *)aux;

	if (!ok)
		imap_open_store_ssl_bail( ctx );
	else
		imap_exec( ctx, NULL, imap_open_store_authenticate_p3, "CAPABILITY" );
}

static void
imap_open_store_authenticate_p3( imap_store_t *ctx, imap_cmd_t *cmd ATTR_UNUSED, int response )
{
	if (response == RESP_NO)
		imap_open_store_bail( ctx, FAIL_FINAL );
	else if (response == RESP_OK)
		imap_open_store_authenticate2( ctx );
}
#endif

static char *
cred_from_cmd( const char *cred, const char *cmd, const char *srv_name )
{
	FILE *fp;
	int ret;
	char buffer[8192];  // Hopefully more than enough room for XOAUTH2, etc. tokens

	if (*cmd == '+') {
		flushn();
		cmd++;
	}
	if (!(fp = popen( cmd, "r" ))) {
	  pipeerr:
		sys_error( "Skipping account %s, %s failed", srv_name, cred );
		return NULL;
	}
	if (!fgets( buffer, sizeof(buffer), fp ))
		buffer[0] = 0;
	if ((ret = pclose( fp )) < 0)
		goto pipeerr;
	if (ret) {
		if (WIFSIGNALED( ret ))
			error( "Skipping account %s, %s crashed\n", srv_name, cred );
		else
			error( "Skipping account %s, %s exited with status %d\n", srv_name, cred, WEXITSTATUS( ret ) );
		return NULL;
	}
	if (!buffer[0]) {
		error( "Skipping account %s, %s produced no output\n", srv_name, cred );
		return NULL;
	}
	buffer[strcspn( buffer, "\n" )] = 0; /* Strip trailing newline */
	return nfstrdup( buffer );
}

static const char *
ensure_user( imap_server_conf_t *srvc )
{
	if (!srvc->user) {
		if (srvc->user_cmd) {
			srvc->user = cred_from_cmd( "UserCmd", srvc->user_cmd, srvc->name );
		} else {
			error( "Skipping account %s, no user\n", srvc->name );
		}
	}
	return srvc->user;
}

static const char *
ensure_password( imap_server_conf_t *srvc )
{
	if (!srvc->pass) {
		if (srvc->pass_cmd) {
			srvc->pass = cred_from_cmd( "PassCmd", srvc->pass_cmd, srvc->name );
#ifdef HAVE_MACOS_KEYCHAIN
		} else if (srvc->use_keychain) {
			void *password_data;
			UInt32 password_length;
			OSStatus ret = SecKeychainFindInternetPassword(
					NULL,  // keychainOrArray
					strlen( srvc->sconf.host ), srvc->sconf.host,
					0, NULL,  // securityDomain
					strlen( srvc->user ), srvc->user,
					0, NULL,  // path
					0,  // port - we could use it, but it seems pointless
					kSecProtocolTypeIMAP,
					kSecAuthenticationTypeDefault,
					&password_length, &password_data,
					NULL );  // itemRef
			if (ret != errSecSuccess) {
				CFStringRef errmsg = SecCopyErrorMessageString( ret, NULL );
				error( "Looking up Keychain failed: %s\n",
				       CFStringGetCStringPtr( errmsg, kCFStringEncodingUTF8 ) );
				CFRelease( errmsg );
				return NULL;
			}
			srvc->pass = nfstrndup( password_data, password_length );
			SecKeychainItemFreeContent( NULL, password_data );
#endif /* HAVE_MACOS_KEYCHAIN */
		} else {
			flushn();
			char prompt[80];
			sprintf( prompt, "Password (%s): ", srvc->name );
			char *pass = getpass( prompt );
			if (!pass) {
				perror( "getpass" );
				exit( 1 );
			}
			if (!*pass) {
				error( "Skipping account %s, no password\n", srvc->name );
				return NULL;
			}
			/* getpass() returns a pointer to a static buffer. Make a copy for long term storage. */
			srvc->pass = nfstrdup( pass );
		}
	}
	return srvc->pass;
}

#ifdef HAVE_LIBSASL

static sasl_callback_t sasl_callbacks[] = {
	{ SASL_CB_USER,     NULL, NULL },
	{ SASL_CB_AUTHNAME, NULL, NULL },
	{ SASL_CB_PASS,     NULL, NULL },
	{ SASL_CB_LIST_END, NULL, NULL }
};

static int
process_sasl_interact( sasl_interact_t *interact, imap_server_conf_t *srvc )
{
	const char *val;

	for (;; ++interact) {
		switch (interact->id) {
		case SASL_CB_LIST_END:
			return 0;
		case SASL_CB_USER:  // aka authorization id - who to act as
		case SASL_CB_AUTHNAME:  // who is really logging in
			val = ensure_user( srvc );
			break;
		case SASL_CB_PASS:
			val = ensure_password( srvc );
			break;
		default:
			error( "Error: Unknown SASL interaction ID\n" );
			return -1;
		}
		if (!val)
			return -1;
		interact->result = val;
		interact->len = strlen( val );
	}
}

static int
process_sasl_step( imap_store_t *ctx, int rc, const char *in, uint in_len,
                   sasl_interact_t *interact, const char **out, uint *out_len )
{
	imap_server_conf_t *srvc = ctx->conf->server;

	while (rc == SASL_INTERACT) {
		if (process_sasl_interact( interact, srvc ) < 0)
			return -1;
		rc = sasl_client_step( ctx->sasl, in, in_len, &interact, out, out_len );
	}
	if (rc == SASL_CONTINUE) {
		ctx->sasl_cont = 1;
	} else if (rc == SASL_OK) {
		ctx->sasl_cont = 0;
	} else {
		error( "Error performing SASL authentication step: %s\n", sasl_errdetail( ctx->sasl ) );
		return -1;
	}
	return 0;
}

static int
decode_sasl_data( const char *prompt, char **in, uint *in_len )
{
	if (prompt) {
		int rc;
		uint prompt_len = strlen( prompt );
		/* We're decoding, the output will be shorter than prompt_len. */
		*in = nfmalloc( prompt_len );
		rc = sasl_decode64( prompt, prompt_len, *in, prompt_len, in_len );
		if (rc != SASL_OK) {
			free( *in );
			error( "Error decoding SASL prompt: %s\n", sasl_errstring( rc, NULL, NULL ) );
			return -1;
		}
	} else {
		*in = NULL;
		*in_len = 0;
	}
	return 0;
}

static int
encode_sasl_data( const char *out, uint out_len, char **enc, uint *enc_len )
{
	int rc;
	uint enc_len_max = ((out_len + 2) / 3) * 4 + 1;
	*enc = nfmalloc( enc_len_max );
	rc = sasl_encode64( out, out_len, *enc, enc_len_max, enc_len );
	if (rc != SASL_OK) {
		free( *enc );
		error( "Error encoding SASL response: %s\n", sasl_errstring( rc, NULL, NULL ) );
		return -1;
	}
	return 0;
}

static int
do_sasl_auth( imap_store_t *ctx, imap_cmd_t *cmdp ATTR_UNUSED, const char *prompt )
{
	int rc, ret, iovcnt = 0;
	uint in_len, out_len, enc_len;
	const char *out;
	char *in, *enc;
	sasl_interact_t *interact = NULL;
	conn_iovec_t iov[2];

	if (!ctx->sasl_cont) {
		error( "Error: IMAP wants more steps despite successful SASL authentication.\n" );
		goto bail;
	}
	if (decode_sasl_data( prompt, &in, &in_len ) < 0)
		goto bail;
	rc = sasl_client_step( ctx->sasl, in, in_len, &interact, &out, &out_len );
	ret = process_sasl_step( ctx, rc, in, in_len, interact, &out, &out_len );
	free( in );
	if (ret < 0)
		goto bail;

	if (out) {
		if (encode_sasl_data( out, out_len, &enc, &enc_len ) < 0)
			goto bail;

		iov[0].buf = enc;
		iov[0].len = enc_len;
		iov[0].takeOwn = GiveOwn;
		iovcnt = 1;

		if (DFlags & DEBUG_NET) {
			printf( "%s>+> %s\n", ctx->label, enc );
			fflush( stdout );
		}
	} else {
		if (DFlags & DEBUG_NET) {
			printf( "%s>+>\n", ctx->label );
			fflush( stdout );
		}
	}
	iov[iovcnt].buf = "\r\n";
	iov[iovcnt].len = 2;
	iov[iovcnt].takeOwn = KeepOwn;
	iovcnt++;
	socket_write( &ctx->conn, iov, iovcnt );
	return 0;

  bail:
	imap_open_store_bail( ctx, FAIL_FINAL );
	return -1;
}

static void
done_sasl_auth( imap_store_t *ctx, imap_cmd_t *cmd ATTR_UNUSED, int response )
{
	if (response == RESP_OK && ctx->sasl_cont) {
		sasl_interact_t *interact = NULL;
		const char *out;
		uint out_len;
		int rc = sasl_client_step( ctx->sasl, NULL, 0, &interact, &out, &out_len );
		if (process_sasl_step( ctx, rc, NULL, 0, interact, &out, &out_len ) < 0)
			warn( "Warning: SASL reported failure despite successful IMAP authentication. Ignoring...\n" );
		else if (out_len > 0)
			warn( "Warning: SASL wants more steps despite successful IMAP authentication. Ignoring...\n" );
	}

	imap_open_store_authenticate2_p2( ctx, NULL, response );
}

#endif

static void
imap_open_store_authenticate2( imap_store_t *ctx )
{
	imap_server_conf_t *srvc = ctx->conf->server;
	string_list_t *mech, *cmech;
	int auth_login = 0;
	int skipped_login = 0;
#ifdef HAVE_LIBSASL
	const char *saslavail;
	char saslmechs[1024], *saslend = saslmechs;
	int want_external = 0;
#endif

	// Ensure that there are no leftovers from previous runs. This is needed in case
	// the credentials have a timing dependency or otherwise lose validity after use.
	if (srvc->user_cmd) {
		free( srvc->user );
		srvc->user = NULL;
	}
	if (srvc->pass_cmd) {
		free( srvc->pass );
		srvc->pass = NULL;
	}

	info( "Logging in...\n" );
	for (mech = srvc->auth_mechs; mech; mech = mech->next) {
		int any = !strcmp( mech->string, "*" );
		for (cmech = ctx->auth_mechs; cmech; cmech = cmech->next) {
			if (any || !strcasecmp( mech->string, cmech->string )) {
				if (!strcasecmp( cmech->string, "LOGIN" )) {
#ifdef HAVE_LIBSSL
					if (ctx->conn.ssl || !any)
#else
					if (!any)
#endif
						auth_login = 1;
					else
						skipped_login = 1;
#ifdef HAVE_LIBSASL
				} else {
					uint len = strlen( cmech->string );
					if (saslend + len + 2 > saslmechs + sizeof(saslmechs))
						oob();
					*saslend++ = ' ';
					memcpy( saslend, cmech->string, len + 1 );
					saslend += len;

					if (!strcasecmp( cmech->string, "EXTERNAL" ))
						want_external = 1;
#endif
				}
			}
		}
	}
#ifdef HAVE_LIBSASL
	if (saslend != saslmechs) {
		int rc;
		uint out_len = 0;
		char *enc = NULL;
		const char *gotmech = NULL, *out = NULL;
		sasl_interact_t *interact = NULL;
		imap_cmd_t *cmd;
		static int sasl_inited;

		if (!sasl_inited) {
			rc = sasl_client_init( sasl_callbacks );
			if (rc != SASL_OK) {
			  saslbail:
				error( "Error initializing SASL client: %s\n", sasl_errstring( rc, NULL, NULL ) );
				goto bail;
			}
			sasl_inited = 1;
		}

		rc = sasl_client_new( "imap", srvc->sconf.host, NULL, NULL, NULL, 0, &ctx->sasl );
		if (rc != SASL_OK) {
			if (rc == SASL_NOMECH)
				goto notsasl;
			if (!ctx->sasl)
				goto saslbail;
			error( "Error initializing SASL context: %s\n", sasl_errdetail( ctx->sasl ) );
			goto bail;
		}

		// The built-in EXTERNAL mechanism wants the authentication id to be set
		// even before instantiation; consequently it won't prompt for it, either.
		// While this clearly makes sense on the server side, it arguably does not
		// on the client side. Ah, well ...
		if (want_external && ensure_user( srvc )) {
			rc = sasl_setprop( ctx->sasl, SASL_AUTH_EXTERNAL, srvc->user );
			if (rc != SASL_OK ) {
				error( "Error setting SASL authentication id: %s\n", sasl_errdetail( ctx->sasl ) );
				goto bail;
			}
		}

		rc = sasl_client_start( ctx->sasl, saslmechs + 1, &interact, CAP(SASLIR) ? &out : NULL, &out_len, &gotmech );
		if (rc == SASL_NOMECH)
			goto notsasl;
		if (gotmech)
			info( "Authenticating with SASL mechanism %s...\n", gotmech );
		/* Technically, we are supposed to loop over sasl_client_start(),
		 * but it just calls sasl_client_step() anyway. */
		if (process_sasl_step( ctx, rc, NULL, 0, interact, CAP(SASLIR) ? &out : NULL, &out_len ) < 0)
			goto bail;
		if (out) {
			if (!out_len)
				enc = nfstrdup( "=" ); /* A zero-length initial response is encoded as padding. */
			else if (encode_sasl_data( out, out_len, &enc, NULL ) < 0)
				goto bail;
		}

		cmd = new_imap_cmd( sizeof(*cmd) );
		cmd->param.cont = do_sasl_auth;
		imap_exec( ctx, cmd, done_sasl_auth, enc ? "AUTHENTICATE %s %s" : "AUTHENTICATE %s", gotmech, enc );
		free( enc );
		return;
	  notsasl:
		if (!ctx->sasl || sasl_listmech( ctx->sasl, NULL, "", " ", "", &saslavail, NULL, NULL ) != SASL_OK)
			saslavail = "(none)";
		if (!auth_login) {
			error( "IMAP error: selected SASL mechanism(s) not available;\n"
			       "   selected:%s\n   available: %s\n", saslmechs, saslavail );
			goto skipnote;
		}
		info( "NOT using available SASL mechanism(s): %s\n", saslavail );
		sasl_dispose( &ctx->sasl );
	}
#endif
	if (auth_login) {
		if (!ensure_user( srvc ) || !ensure_password( srvc ))
			goto bail;
#ifdef HAVE_LIBSSL
		if (!ctx->conn.ssl)
#endif
			warn( "*** IMAP Warning *** Password is being sent in the clear\n" );
		imap_exec( ctx, NULL, imap_open_store_authenticate2_p2,
		           "LOGIN \"%\\s\" \"%\\s\"", srvc->user, srvc->pass );
		return;
	}
	error( "IMAP error: server supports no acceptable authentication mechanism\n" );
#ifdef HAVE_LIBSASL
  skipnote:
#endif
	if (skipped_login)
		error( "Note: not using LOGIN because connection is not encrypted;\n"
		       "      use 'AuthMechs LOGIN' explicitly to force it.\n" );

  bail:
	imap_open_store_bail( ctx, FAIL_FINAL );
}

static void
imap_open_store_authenticate2_p2( imap_store_t *ctx, imap_cmd_t *cmd ATTR_UNUSED, int response )
{
	if (response == RESP_NO)
		imap_open_store_bail( ctx, FAIL_FINAL );
	else if (response == RESP_OK)
		imap_open_store_compress( ctx );
}

static void
imap_open_store_compress( imap_store_t *ctx )
{
#ifdef HAVE_LIBZ
	if (CAP(COMPRESS_DEFLATE)) {
		imap_exec( ctx, NULL, imap_open_store_compress_p2, "COMPRESS DEFLATE" );
		return;
	}
#endif
	imap_open_store_namespace( ctx );
}

#ifdef HAVE_LIBZ
static void
imap_open_store_compress_p2( imap_store_t *ctx, imap_cmd_t *cmd ATTR_UNUSED, int response )
{
	if (response == RESP_NO) {
		/* We already reported an error, but it's not fatal to us. */
		imap_open_store_namespace( ctx );
	} else if (response == RESP_OK) {
		socket_start_deflate( &ctx->conn );
		imap_open_store_namespace( ctx );
	}
}
#endif

static void
imap_open_store_namespace( imap_store_t *ctx )
{
	imap_store_conf_t *cfg = ctx->conf;

	ctx->state = SST_HALF;
	ctx->prefix = cfg->path;
	ctx->delimiter[0] = cfg->delimiter;
	if (((!ctx->prefix && cfg->use_namespace) || !cfg->delimiter) && CAP(NAMESPACE)) {
		/* get NAMESPACE info */
		if (!ctx->got_namespace)
			imap_exec( ctx, NULL, imap_open_store_namespace_p2, "NAMESPACE" );
		else
			imap_open_store_namespace2( ctx );
		return;
	}
	imap_open_store_finalize( ctx );
}

static void
imap_open_store_namespace_p2( imap_store_t *ctx, imap_cmd_t *cmd ATTR_UNUSED, int response )
{
	if (response == RESP_NO) {
		imap_open_store_bail( ctx, FAIL_FINAL );
	} else if (response == RESP_OK) {
		ctx->got_namespace = 1;
		imap_open_store_namespace2( ctx );
	}
}

static void
imap_open_store_namespace2( imap_store_t *ctx )
{
	if (!ctx->prefix && ctx->conf->use_namespace)
		ctx->prefix = ctx->ns_prefix;
	if (!ctx->delimiter[0])
		ctx->delimiter[0] = ctx->ns_delimiter;
	imap_open_store_finalize( ctx );
}

static void
imap_open_store_finalize( imap_store_t *ctx )
{
	ctx->state = SST_GOOD;
	if (!ctx->prefix)
		ctx->prefix = "";
	ctx->trashnc = TrashUnknown;
	ctx->callbacks.imap_open( DRV_OK, ctx->callback_aux );
}

#ifdef HAVE_LIBSSL
static void
imap_open_store_ssl_bail( imap_store_t *ctx )
{
	/* This avoids that we try to send LOGOUT to an unusable socket. */
	socket_close( &ctx->conn );
	imap_open_store_bail( ctx, FAIL_FINAL );
}
#endif

static void
imap_open_store_bail( imap_store_t *ctx, int failed )
{
	ctx->conf->server->failed = (char)failed;
	ctx->callbacks.imap_open( DRV_STORE_BAD, ctx->callback_aux );
}

/******************* imap_open_box *******************/

static int
imap_select_box( store_t *gctx, const char *name )
{
	imap_store_t *ctx = (imap_store_t *)gctx;

	assert( !ctx->pending && !ctx->in_progress && !ctx->wait_check );

	free_generic_messages( &ctx->msgs->gen );
	ctx->msgs = NULL;
	ctx->msgapp = &ctx->msgs;

	ctx->name = name;
	return DRV_OK;
}

static const char *
imap_get_box_path( store_t *gctx ATTR_UNUSED )
{
	return NULL;
}

typedef union {
	imap_cmd_t gen;
	struct {
		IMAP_CMD
		void (*callback)( int sts, uint uidvalidity, void *aux );
		void *callback_aux;
	};
} imap_cmd_open_box_t;

static void imap_open_box_p2( imap_store_t *, imap_cmd_t *, int );
static void imap_open_box_p3( imap_store_t *, imap_cmd_t *, int );
static void imap_open_box_p4( imap_store_t *, imap_cmd_open_box_t *, int );

static void
imap_open_box( store_t *gctx,
               void (*cb)( int sts, uint uidvalidity, void *aux ), void *aux )
{
	imap_store_t *ctx = (imap_store_t *)gctx;
	imap_cmd_open_box_t *cmd;
	char *buf;

	if (prepare_box( &buf, ctx ) < 0) {
		cb( DRV_BOX_BAD, UIDVAL_BAD, aux );
		return;
	}

	ctx->uidvalidity = UIDVAL_BAD;
	ctx->uidnext = 0;

	INIT_IMAP_CMD(imap_cmd_open_box_t, cmd, cb, aux)
	cmd->param.failok = 1;
	imap_exec( ctx, &cmd->gen, imap_open_box_p2,
	           "SELECT \"%\\s\"", buf );
	free( buf );
}

static void
imap_open_box_p2( imap_store_t *ctx, imap_cmd_t *gcmd, int response )
{
	imap_cmd_open_box_t *cmdp = (imap_cmd_open_box_t *)gcmd;
	imap_cmd_open_box_t *cmd;

	if (response != RESP_OK || ctx->uidnext) {
		imap_open_box_p4( ctx, cmdp, response );
		return;
	}

	assert( ctx->fetch_sts == FetchNone );
	ctx->fetch_sts = FetchUidNext;
	INIT_IMAP_CMD(imap_cmd_open_box_t, cmd, cmdp->callback, cmdp->callback_aux)
	imap_exec( ctx, &cmd->gen, imap_open_box_p3,
	           "UID FETCH * (UID)" );
}

static void
imap_open_box_p3( imap_store_t *ctx, imap_cmd_t *gcmd, int response )
{
	imap_cmd_open_box_t *cmdp = (imap_cmd_open_box_t *)gcmd;

	ctx->fetch_sts = FetchNone;
	if (!ctx->uidnext) {
		if (ctx->total_msgs) {
			error( "IMAP error: querying server for highest UID failed\n" );
			imap_open_box_p4( ctx, cmdp, RESP_NO );
			return;
		}
		// This is ok, the box is simply empty.
		ctx->uidnext = 1;
	}

	imap_open_box_p4( ctx, cmdp, response );
}

static void
imap_open_box_p4( imap_store_t *ctx, imap_cmd_open_box_t *cmdp, int response )
{
	transform_box_response( &response );
	cmdp->callback( response, ctx->uidvalidity, cmdp->callback_aux );
}

static uint
imap_get_uidnext( store_t *gctx )
{
	imap_store_t *ctx = (imap_store_t *)gctx;

	return ctx->uidnext;
}

static xint
imap_get_supported_flags( store_t *gctx )
{
	imap_store_t *ctx = (imap_store_t *)gctx;

	return ctx->has_forwarded ? 255 : (255 & ~F_FORWARDED);
}

/******************* imap_create_box *******************/

static void
imap_create_box( store_t *gctx,
                 void (*cb)( int sts, void *aux ), void *aux )
{
	imap_store_t *ctx = (imap_store_t *)gctx;
	imap_cmd_simple_t *cmd;
	char *buf;

	if (prepare_box( &buf, ctx ) < 0) {
		cb( DRV_BOX_BAD, aux );
		return;
	}

	INIT_IMAP_CMD(imap_cmd_simple_t, cmd, cb, aux)
	imap_exec( ctx, &cmd->gen, imap_done_simple_box,
	           "CREATE \"%\\s\"", buf );
	free( buf );
}

/******************* imap_delete_box *******************/

static int
imap_confirm_box_empty( store_t *gctx )
{
	imap_store_t *ctx = (imap_store_t *)gctx;

	return ctx->total_msgs ? DRV_BOX_BAD : DRV_OK;
}

static void imap_delete_box_p2( imap_store_t *, imap_cmd_t *, int );

static void
imap_delete_box( store_t *gctx,
                 void (*cb)( int sts, void *aux ), void *aux )
{
	imap_store_t *ctx = (imap_store_t *)gctx;
	imap_cmd_simple_t *cmd;

	INIT_IMAP_CMD(imap_cmd_simple_t, cmd, cb, aux)
	imap_exec( ctx, &cmd->gen, imap_delete_box_p2, "CLOSE" );
}

static void
imap_delete_box_p2( imap_store_t *ctx, imap_cmd_t *gcmd, int response )
{
	imap_cmd_simple_t *cmdp = (imap_cmd_simple_t *)gcmd;
	imap_cmd_simple_t *cmd;
	char *buf;

	if (response != RESP_OK) {
		imap_done_simple_box( ctx, &cmdp->gen, response );
		return;
	}

	if (prepare_box( &buf, ctx ) < 0) {
		imap_done_simple_box( ctx, &cmdp->gen, RESP_NO );
		return;
	}
	INIT_IMAP_CMD(imap_cmd_simple_t, cmd, cmdp->callback, cmdp->callback_aux)
	imap_exec( ctx, &cmd->gen, imap_done_simple_box,
	           "DELETE \"%\\s\"", buf );
	free( buf );
}

static int
imap_finish_delete_box( store_t *gctx ATTR_UNUSED )
{
	return DRV_OK;
}

/******************* imap_load_box *******************/

static uint
imap_prepare_load_box( store_t *gctx, uint opts )
{
	imap_store_t *ctx = (imap_store_t *)gctx;

	ctx->opts = opts;
	return opts;
}

enum { WantSize = 1, WantTuids = 2, WantMsgids = 4 };
typedef struct {
	uint first, last;
	int flags;
} imap_range_t;

static void
imap_set_range( imap_range_t *ranges, uint *nranges, int low_flags, int high_flags, uint maxlow )
{
	if (low_flags != high_flags) {
		for (uint r = 0; r < *nranges; r++) {
			if (ranges[r].first > maxlow)
				break; /* Range starts above split point; so do all subsequent ranges. */
			if (ranges[r].last < maxlow)
				continue; /* Range ends below split point; try next one. */
			if (ranges[r].last != maxlow) {
				/* Range does not end exactly at split point; need to split. */
				memmove( &ranges[r + 1], &ranges[r], ((*nranges)++ - r) * sizeof(*ranges) );
				ranges[r].last = maxlow;
				ranges[r + 1].first = maxlow + 1;
			}
			break;
		}
	}
	for (uint r = 0; r < *nranges; r++)
		ranges[r].flags |= (ranges[r].last <= maxlow) ? low_flags : high_flags;
}

typedef union {
	imap_cmd_refcounted_state_t gen;
	struct {
		IMAP_CMD_REFCOUNTED_STATE
		void (*callback)( int sts, message_t *msgs, int total_msgs, int recent_msgs, void *aux );
		void *callback_aux;
	};
} imap_load_box_state_t;

static void imap_submit_load( imap_store_t *, const char *, int, imap_load_box_state_t * );
static void imap_submit_load_p3( imap_store_t *ctx, imap_load_box_state_t * );

static void
imap_load_box( store_t *gctx, uint minuid, uint maxuid, uint finduid, uint pairuid, uint newuid, uint_array_t excs,
               void (*cb)( int sts, message_t *msgs, int total_msgs, int recent_msgs, void *aux ), void *aux )
{
	imap_store_t *ctx = (imap_store_t *)gctx;
	char buf[1000];

	if (!ctx->total_msgs) {
		free( excs.data );
		cb( DRV_OK, NULL, 0, 0, aux );
	} else {
		assert( ctx->fetch_sts == FetchNone );
		ctx->fetch_sts = FetchMsgs;

		INIT_REFCOUNTED_STATE(imap_load_box_state_t, sts, cb, aux)
		for (uint i = 0; i < excs.size; ) {
			for (int bl = 0; i < excs.size && bl < 960; i++) {
				if (bl)
					buf[bl++] = ',';
				bl += sprintf( buf + bl, "%u", excs.data[i] );
				uint j = i;
				for (; i + 1 < excs.size && excs.data[i + 1] == excs.data[i] + 1; i++) {}
				if (i != j)
					bl += sprintf( buf + bl, ":%u", excs.data[i] );
			}
			imap_submit_load( ctx, buf, shifted_bit( ctx->opts, OPEN_OLD_IDS, WantMsgids ), sts );
		}
		if (maxuid == UINT_MAX)
			maxuid = ctx->uidnext - 1;
		if (maxuid >= minuid) {
			imap_range_t ranges[3];
			ranges[0].first = minuid;
			ranges[0].last = maxuid;
			ranges[0].flags = 0;
			uint nranges = 1;
			if (ctx->opts & OPEN_NEW_SIZE)
				imap_set_range( ranges, &nranges, 0, WantSize, newuid );
			if (ctx->opts & OPEN_FIND)
				imap_set_range( ranges, &nranges, 0, WantTuids, finduid - 1 );
			if (ctx->opts & OPEN_OLD_IDS)
				imap_set_range( ranges, &nranges, WantMsgids, 0, pairuid );
			for (uint r = 0; r < nranges; r++) {
				sprintf( buf, "%u:%u", ranges[r].first, ranges[r].last );
				imap_submit_load( ctx, buf, ranges[r].flags, sts );
			}
		}
		free( excs.data );
		imap_submit_load_p3( ctx, sts );
	}
}

static int
imap_sort_msgs_comp( const void *a_, const void *b_ )
{
	const message_t *a = *(const message_t * const *)a_;
	const message_t *b = *(const message_t * const *)b_;

	if (a->uid < b->uid)
		return -1;
	if (a->uid > b->uid)
		return 1;
	return 0;
}

static void
imap_sort_msgs( imap_store_t *ctx )
{
	uint count = count_generic_messages( &ctx->msgs->gen );
	if (count <= 1)
		return;

	imap_message_t **t = nfmalloc( sizeof(*t) * count );

	imap_message_t *m = ctx->msgs;
	for (uint i = 0; i < count; i++) {
		t[i] = m;
		m = m->next;
	}

	qsort( t, count, sizeof(*t), imap_sort_msgs_comp );

	ctx->msgs = t[0];

	uint j;
	for (j = 0; j < count - 1; j++)
		t[j]->next = t[j + 1];
	ctx->msgapp = &t[j]->next;
	*ctx->msgapp = NULL;

	free( t );
}

static void imap_submit_load_p2( imap_store_t *, imap_cmd_t *, int );

static void
imap_submit_load( imap_store_t *ctx, const char *buf, int flags, imap_load_box_state_t *sts )
{
	imap_exec( ctx, imap_refcounted_new_cmd( &sts->gen ), imap_submit_load_p2,
	           "UID FETCH %s (UID%s%s%s%s%s%s%s)", buf,
	           (ctx->opts & OPEN_FLAGS) ? " FLAGS" : "",
	           (flags & WantSize) ? " RFC822.SIZE" : "",
	           (flags & (WantTuids | WantMsgids)) ? " BODY.PEEK[HEADER.FIELDS (" : "",
	           (flags & WantTuids) ? "X-TUID" : "",
	           !(~flags & (WantTuids | WantMsgids)) ? " " : "",
	           (flags & WantMsgids) ? "MESSAGE-ID" : "",
	           (flags & (WantTuids | WantMsgids)) ? ")]" : "");
}

static void
imap_submit_load_p2( imap_store_t *ctx, imap_cmd_t *cmd, int response )
{
	imap_load_box_state_t *sts = (imap_load_box_state_t *)((imap_cmd_refcounted_t *)cmd)->state;

	transform_refcounted_box_response( &sts->gen, response );
	imap_submit_load_p3( ctx, sts );
}

static void
imap_submit_load_p3( imap_store_t *ctx, imap_load_box_state_t *sts )
{
	DONE_REFCOUNTED_STATE_ARGS(sts, {
		ctx->fetch_sts = FetchNone;
		if (sts->ret_val == DRV_OK)
			imap_sort_msgs( ctx );
	}, &ctx->msgs->gen, ctx->total_msgs, ctx->recent_msgs)
}

/******************* imap_fetch_msg *******************/

static void imap_fetch_msg_p2( imap_store_t *, imap_cmd_t *, int );

static void
imap_fetch_msg( store_t *ctx, message_t *msg, msg_data_t *data, int minimal,
                void (*cb)( int sts, void *aux ), void *aux )
{
	imap_cmd_fetch_msg_t *cmd;

	INIT_IMAP_CMD_X(imap_cmd_fetch_msg_t, cmd, cb, aux)
	cmd->param.uid = msg->uid;
	cmd->msg_data = data;
	data->data = NULL;
	imap_exec( (imap_store_t *)ctx, &cmd->gen.gen, imap_fetch_msg_p2,
	           "UID FETCH %u (%s%sBODY.PEEK[%s])", msg->uid,
	           !(msg->status & M_FLAGS) ? "FLAGS " : "",
	           (data->date== -1) ? "INTERNALDATE " : "",
	           minimal ? "HEADER" : "" );
}

static void
imap_fetch_msg_p2( imap_store_t *ctx, imap_cmd_t *gcmd, int response )
{
	imap_cmd_fetch_msg_t *cmd = (imap_cmd_fetch_msg_t *)gcmd;

	if (response == RESP_OK && !cmd->msg_data->data) {
		/* The FETCH succeeded, but there is no message with this UID. */
		response = RESP_NO;
	}
	imap_done_simple_msg( ctx, gcmd, response );
}

/******************* imap_set_msg_flags *******************/

static uint
imap_make_flags( int flags, char *buf )
{
	const char *s;
	uint i, d;

	for (i = d = 0; i < as(Flags); i++)
		if (flags & (1 << i)) {
			buf[d++] = ' ';
			for (s = Flags[i]; *s; s++)
				buf[d++] = *s;
		}
	buf[0] = '(';
	buf[d++] = ')';
	return d;
}

typedef union {
	imap_cmd_refcounted_state_t gen;
	struct {
		IMAP_CMD_REFCOUNTED_STATE
		void (*callback)( int sts, void *aux );
		void *callback_aux;
	};
} imap_set_msg_flags_state_t;

static void imap_set_flags_p2( imap_store_t *, imap_cmd_t *, int );
static void imap_set_flags_p3( imap_set_msg_flags_state_t * );

static void
imap_flags_helper( imap_store_t *ctx, uint uid, char what, int flags,
                   imap_set_msg_flags_state_t *sts )
{
	char buf[256];

	buf[imap_make_flags( flags, buf )] = 0;
	imap_cmd_t *cmd = imap_refcounted_new_cmd( &sts->gen );
	cmd->param.wait_check = 1;
	imap_exec( ctx, cmd, imap_set_flags_p2,
	           "UID STORE %u %cFLAGS.SILENT %s", uid, what, buf );
}

static void
imap_set_msg_flags( store_t *gctx, message_t *msg, uint uid, int add, int del,
                    void (*cb)( int sts, void *aux ), void *aux )
{
	imap_store_t *ctx = (imap_store_t *)gctx;

	if (msg) {
		uid = msg->uid;
		add &= ~msg->flags;
		del &= msg->flags;
		msg->flags |= add;
		msg->flags &= ~del;
	}
	if (add || del) {
		INIT_REFCOUNTED_STATE(imap_set_msg_flags_state_t, sts, cb, aux)
		if (add)
			imap_flags_helper( ctx, uid, '+', add, sts );
		if (del)
			imap_flags_helper( ctx, uid, '-', del, sts );
		imap_set_flags_p3( sts );
	} else {
		cb( DRV_OK, aux );
	}
}

static void
imap_set_flags_p2( imap_store_t *ctx ATTR_UNUSED, imap_cmd_t *cmd, int response )
{
	imap_set_msg_flags_state_t *sts = (imap_set_msg_flags_state_t *)((imap_cmd_refcounted_t *)cmd)->state;

	transform_refcounted_msg_response( &sts->gen, response);
	imap_set_flags_p3( sts );
}

static void
imap_set_flags_p3( imap_set_msg_flags_state_t *sts )
{
	DONE_REFCOUNTED_STATE(sts)
}

/******************* imap_close_box *******************/

typedef union {
	imap_cmd_refcounted_state_t gen;
	struct {
		IMAP_CMD_REFCOUNTED_STATE
		void (*callback)( int sts, void *aux );
		void *callback_aux;
	};
} imap_expunge_state_t;

static void imap_close_box_p2( imap_store_t *, imap_cmd_t *, int );
static void imap_close_box_p3( imap_expunge_state_t * );

static void
imap_close_box( store_t *gctx,
                void (*cb)( int sts, void *aux ), void *aux )
{
	imap_store_t *ctx = (imap_store_t *)gctx;

	assert( !ctx->num_wait_check );

	if (ctx->conf->trash && CAP(UIDPLUS)) {
		INIT_REFCOUNTED_STATE(imap_expunge_state_t, sts, cb, aux)
		imap_message_t *msg, *fmsg, *nmsg;
		int bl;
		char buf[1000];

		for (msg = ctx->msgs; ; ) {
			for (bl = 0; msg && bl < 960; msg = msg->next) {
				if (!(msg->flags & F_DELETED))
					continue;
				if (bl)
					buf[bl++] = ',';
				bl += sprintf( buf + bl, "%u", msg->uid );
				fmsg = msg;
				for (; (nmsg = msg->next) && (nmsg->flags & F_DELETED); msg = nmsg) {}
				if (msg != fmsg)
					bl += sprintf( buf + bl, ":%u", msg->uid );
			}
			if (!bl)
				break;
			imap_exec( ctx, imap_refcounted_new_cmd( &sts->gen ), imap_close_box_p2,
			           "UID EXPUNGE %s", buf );
		}
		imap_close_box_p3( sts );
	} else {
		/* This is inherently racy: it may cause messages which other clients
		 * marked as deleted to be expunged without being trashed. */
		imap_cmd_simple_t *cmd;
		INIT_IMAP_CMD(imap_cmd_simple_t, cmd, cb, aux)
		imap_exec( ctx, &cmd->gen, imap_done_simple_box, "CLOSE" );
	}
}

static void
imap_close_box_p2( imap_store_t *ctx ATTR_UNUSED, imap_cmd_t *cmd, int response )
{
	imap_expunge_state_t *sts = (imap_expunge_state_t *)((imap_cmd_refcounted_t *)cmd)->state;

	transform_refcounted_box_response( &sts->gen, response );
	imap_close_box_p3( sts );
}

static void
imap_close_box_p3( imap_expunge_state_t *sts )
{
	DONE_REFCOUNTED_STATE(sts)
}

/******************* imap_trash_msg *******************/

static void
imap_trash_msg( store_t *gctx, message_t *msg,
                void (*cb)( int sts, void *aux ), void *aux )
{
	imap_store_t *ctx = (imap_store_t *)gctx;
	imap_cmd_simple_t *cmd;
	char *buf;

	INIT_IMAP_CMD(imap_cmd_simple_t, cmd, cb, aux)
	cmd->param.create = 1;
	cmd->param.to_trash = 1;
	if (prepare_trash( &buf, ctx ) < 0) {
		cb( DRV_BOX_BAD, aux );
		return;
	}
	imap_exec( ctx, &cmd->gen, imap_done_simple_msg,
	           CAP(MOVE) ? "UID MOVE %u \"%\\s\"" : "UID COPY %u \"%\\s\"", msg->uid, buf );
	free( buf );
}

/******************* imap_store_msg *******************/

static void imap_store_msg_p2( imap_store_t *, imap_cmd_t *, int );

static void
imap_store_msg( store_t *gctx, msg_data_t *data, int to_trash,
                void (*cb)( int sts, uint uid, void *aux ), void *aux )
{
	imap_store_t *ctx = (imap_store_t *)gctx;
	imap_cmd_out_uid_t *cmd;
	char *buf;
	uint d;
	char flagstr[128], datestr[64];

	d = 0;
	if (data->flags) {
		d = imap_make_flags( data->flags, flagstr );
		flagstr[d++] = ' ';
	}
	flagstr[d] = 0;

	INIT_IMAP_CMD(imap_cmd_out_uid_t, cmd, cb, aux)
	ctx->buffer_mem += data->len;
	cmd->param.data_len = data->len;
	cmd->param.data = data->data;
	cmd->out_uid = 0;

	if (to_trash) {
		cmd->param.create = 1;
		cmd->param.to_trash = 1;
		if (prepare_trash( &buf, ctx ) < 0) {
			cb( DRV_BOX_BAD, 0, aux );
			return;
		}
	} else {
		if (prepare_box( &buf, ctx ) < 0) {
			cb( DRV_BOX_BAD, 0, aux );
			return;
		}
	}
	if (data->date) {
		/* configure ensures that %z actually works. */
DIAG_PUSH
DIAG_DISABLE("-Wformat")
		strftime( datestr, sizeof(datestr), "%d-%b-%Y %H:%M:%S %z", localtime( &data->date ) );
DIAG_POP
		imap_exec( ctx, &cmd->gen, imap_store_msg_p2,
		           "APPEND \"%\\s\" %s\"%\\s\" ", buf, flagstr, datestr );
	} else {
		imap_exec( ctx, &cmd->gen, imap_store_msg_p2,
		           "APPEND \"%\\s\" %s", buf, flagstr );
	}
	free( buf );
}

static void
imap_store_msg_p2( imap_store_t *ctx ATTR_UNUSED, imap_cmd_t *cmd, int response )
{
	imap_cmd_out_uid_t *cmdp = (imap_cmd_out_uid_t *)cmd;

	transform_msg_response( &response );
	cmdp->callback( response, cmdp->out_uid, cmdp->callback_aux );
}

/******************* imap_find_new_msgs *******************/

static void imap_find_new_msgs_p2( imap_store_t *, imap_cmd_t *, int );
static void imap_find_new_msgs_p3( imap_store_t *, imap_cmd_t *, int );
static void imap_find_new_msgs_p4( imap_store_t *, imap_cmd_t *, int );

static void
imap_find_new_msgs( store_t *gctx, uint newuid,
                    void (*cb)( int sts, message_t *msgs, void *aux ), void *aux )
{
	imap_store_t *ctx = (imap_store_t *)gctx;
	imap_cmd_find_new_t *cmd;

	INIT_IMAP_CMD(imap_cmd_find_new_t, cmd, cb, aux)
	cmd->out_msgs = ctx->msgapp;
	cmd->uid = newuid;
	// Some servers fail to enumerate recently STOREd messages without syncing first.
	imap_exec( (imap_store_t *)ctx, &cmd->gen, imap_find_new_msgs_p2, "CHECK" );
}

static void
imap_find_new_msgs_p2( imap_store_t *ctx, imap_cmd_t *gcmd, int response )
{
	imap_cmd_find_new_t *cmdp = (imap_cmd_find_new_t *)gcmd;
	imap_cmd_find_new_t *cmd;

	if (response != RESP_OK) {
		imap_done_simple_box( ctx, gcmd, response );
		return;
	}

	// We appended messages, so we need to re-query UIDNEXT.
	ctx->uidnext = 0;
	assert( ctx->fetch_sts == FetchNone );
	ctx->fetch_sts = FetchUidNext;

	INIT_IMAP_CMD(imap_cmd_find_new_t, cmd, cmdp->callback, cmdp->callback_aux)
	cmd->out_msgs = cmdp->out_msgs;
	cmd->uid = cmdp->uid;
	imap_exec( ctx, &cmd->gen, imap_find_new_msgs_p3,
	           "UID FETCH * (UID)" );
}

static void
imap_find_new_msgs_p3( imap_store_t *ctx, imap_cmd_t *gcmd, int response )
{
	imap_cmd_find_new_t *cmdp = (imap_cmd_find_new_t *)gcmd;
	imap_cmd_find_new_t *cmd;

	ctx->fetch_sts = FetchNone;
	if (response != RESP_OK) {
		imap_find_new_msgs_p4( ctx, gcmd, response );
		return;
	}
	if (ctx->uidnext <= cmdp->uid) {
		if (!ctx->uidnext && ctx->total_msgs) {
			error( "IMAP error: re-querying server for highest UID failed\n" );
			imap_find_new_msgs_p4( ctx, gcmd, RESP_NO );
		} else {
			// The messages evaporated, or the server just didn't register them -
			// we'll catch that later (via lost TUIDs).
			// This case is why we do the extra roundtrip instead of simply passing
			// '*' as the end of the range below - IMAP ranges are unordered, so we
			// would potentially re-fetch an already loaded message.
			imap_find_new_msgs_p4( ctx, gcmd, RESP_OK );
		}
		return;
	}
	INIT_IMAP_CMD(imap_cmd_find_new_t, cmd, cmdp->callback, cmdp->callback_aux)
	cmd->out_msgs = cmdp->out_msgs;
	imap_exec( (imap_store_t *)ctx, &cmd->gen, imap_find_new_msgs_p4,
	           "UID FETCH %u:%u (UID BODY.PEEK[HEADER.FIELDS (X-TUID)])", cmdp->uid, ctx->uidnext - 1 );
}

static void
imap_find_new_msgs_p4( imap_store_t *ctx ATTR_UNUSED, imap_cmd_t *gcmd, int response )
{
	imap_cmd_find_new_t *cmdp = (imap_cmd_find_new_t *)gcmd;

	transform_box_response( &response );
	cmdp->callback( response, &(*cmdp->out_msgs)->gen, cmdp->callback_aux );
}

/******************* imap_list_store *******************/

typedef union {
	imap_cmd_refcounted_state_t gen;
	struct {
		IMAP_CMD_REFCOUNTED_STATE
		void (*callback)( int sts, string_list_t *, void *aux );
		void *callback_aux;
	};
} imap_list_store_state_t;

static void imap_list_store_p2( imap_store_t *, imap_cmd_t *, int );
static void imap_list_store_p3( imap_store_t *, imap_list_store_state_t * );

static void
imap_list_store( store_t *gctx, int flags,
                 void (*cb)( int sts, string_list_t *boxes, void *aux ), void *aux )
{
	imap_store_t *ctx = (imap_store_t *)gctx;
	imap_store_conf_t *cfg = ctx->conf;
	INIT_REFCOUNTED_STATE(imap_list_store_state_t, sts, cb, aux)

	// ctx->prefix may be empty, "INBOX.", or something else.
	// 'flags' may be LIST_INBOX, LIST_PATH (or LIST_PATH_MAYBE), or both. 'listed'
	// already containing a particular value effectively removes it from 'flags'.
	// This matrix determines what to query, and what comes out as a side effect.
	// The lowercase letters indicate unnecessary results; the queries are done
	// this way to have non-overlapping result sets, so subsequent calls create
	// no duplicates:
	//
	// qry \ pfx | empty | inbox | other
	// ----------+-------+-------+-------
	// inbox     | p [I] | I [p] | I
	// both      | P [I] | I [P] | I + P
	// path      | P [i] | i [P] | P
	//
	int pfx_is_empty = !*ctx->prefix;
	int pfx_is_inbox = !pfx_is_empty && is_inbox( ctx, ctx->prefix, -1 );
	if (((flags & (LIST_PATH | LIST_PATH_MAYBE)) || pfx_is_empty) && !pfx_is_inbox && !(ctx->listed & LIST_PATH)) {
		ctx->listed |= LIST_PATH;
		if (pfx_is_empty)
			ctx->listed |= LIST_INBOX;
		imap_exec( ctx, imap_refcounted_new_cmd( &sts->gen ), imap_list_store_p2,
		           "%s \"\" \"%\\s*\"", cfg->use_lsub ? "LSUB" : "LIST", ctx->prefix );
	}
	if (((flags & LIST_INBOX) || pfx_is_inbox) && !pfx_is_empty && !(ctx->listed & LIST_INBOX)) {
		ctx->listed |= LIST_INBOX;
		if (pfx_is_inbox)
			ctx->listed |= LIST_PATH;
		imap_exec( ctx, imap_refcounted_new_cmd( &sts->gen ), imap_list_store_p2,
		           "%s \"\" INBOX*", cfg->use_lsub ? "LSUB" : "LIST" );
	}
	imap_list_store_p3( ctx, sts );
}

static void
imap_list_store_p2( imap_store_t *ctx, imap_cmd_t *cmd, int response )
{
	imap_list_store_state_t *sts = (imap_list_store_state_t *)((imap_cmd_refcounted_t *)cmd)->state;

	transform_refcounted_box_response( &sts->gen, response );
	imap_list_store_p3( ctx, sts );
}

static void
imap_list_store_p3( imap_store_t *ctx, imap_list_store_state_t *sts )
{
	DONE_REFCOUNTED_STATE_ARGS(sts, , ctx->boxes)
}

/******************* imap_cancel_cmds *******************/

static void
imap_cancel_cmds( store_t *gctx,
                  void (*cb)( void *aux ), void *aux )
{
	imap_store_t *ctx = (imap_store_t *)gctx;

	finalize_checked_imap_cmds( ctx, RESP_CANCEL );
	cancel_pending_imap_cmds( ctx );
	if (ctx->in_progress) {
		ctx->canceling = 1;
		ctx->callbacks.imap_cancel = cb;
		ctx->callback_aux = aux;
	} else {
		cb( aux );
	}
}

/******************* imap_commit_cmds *******************/

static void imap_commit_cmds_p2( imap_store_t *, imap_cmd_t *, int );

static void
imap_commit_cmds( store_t *gctx )
{
	imap_store_t *ctx = (imap_store_t *)gctx;

	if (ctx->num_wait_check)
		imap_exec( ctx, NULL, imap_commit_cmds_p2, "CHECK" );
}

static void
imap_commit_cmds_p2( imap_store_t *ctx, imap_cmd_t *cmd ATTR_UNUSED, int response )
{
	finalize_checked_imap_cmds( ctx, response );
}

/******************* imap_get_memory_usage *******************/

static uint
imap_get_memory_usage( store_t *gctx )
{
	imap_store_t *ctx = (imap_store_t *)gctx;

	return ctx->buffer_mem + ctx->conn.buffer_mem;
}

/******************* imap_get_fail_state *******************/

static int
imap_get_fail_state( store_conf_t *gconf )
{
	return ((imap_store_conf_t *)gconf)->server->failed;
}

/******************* imap_parse_store *******************/

static imap_server_conf_t *servers, **serverapp = &servers;

static int
imap_parse_store( conffile_t *cfg, store_conf_t **storep )
{
	imap_store_conf_t *store;
	imap_server_conf_t *server, *srv, sserver;
	const char *type, *name, *arg;
	unsigned u;
	int acc_opt = 0;
#ifdef HAVE_LIBSSL
	/* Legacy SSL options */
	int require_ssl = -1, use_imaps = -1;
	int use_tlsv1 = -1, use_tlsv11 = -1, use_tlsv12 = -1, use_tlsv13 = -1;
#endif
	/* Legacy SASL option */
	int require_cram = -1;

	if (!strcasecmp( "IMAPAccount", cfg->cmd )) {
		server = nfcalloc( sizeof(*server) );
		name = server->name = nfstrdup( cfg->val );
		*serverapp = server;
		serverapp = &server->next;
		store = NULL;
		*storep = NULL;
		type = "IMAP account";
	} else if (!strcasecmp( "IMAPStore", cfg->cmd )) {
		store = nfcalloc( sizeof(*store) );
		store->driver = &imap_driver;
		name = store->name = nfstrdup( cfg->val );
		store->use_namespace = 1;
		*storep = &store->gen;
		memset( &sserver, 0, sizeof(sserver) );
		server = &sserver;
		type = "IMAP store";
	} else
		return 0;

	server->sconf.timeout = 20;
#ifdef HAVE_LIBSSL
	server->ssl_type = -1;
	server->sconf.ssl_versions = -1;
	server->sconf.system_certs = 1;
#endif
	server->max_in_progress = INT_MAX;

	while (getcline( cfg ) && cfg->cmd) {
		if (!strcasecmp( "Host", cfg->cmd )) {
			/* The imap[s]: syntax is just a backwards compat hack. */
			arg = cfg->val;
#ifdef HAVE_LIBSSL
			if (starts_with( arg, -1, "imaps:", 6 )) {
				arg += 6;
				server->ssl_type = SSL_IMAPS;
				if (server->sconf.ssl_versions == -1)
					server->sconf.ssl_versions = TLSv1 | TLSv1_1 | TLSv1_2 | TLSv1_3;
			} else
#endif
			if (starts_with( arg, -1, "imap:", 5 ))
				arg += 5;
			if (starts_with( arg, -1, "//", 2 ))
				arg += 2;
			if (arg != cfg->val)
				warn( "%s:%d: Notice: URL notation is deprecated; use a plain host name and possibly 'SSLType IMAPS' instead\n", cfg->file, cfg->line );
			server->sconf.host = nfstrdup( arg );
		}
		else if (!strcasecmp( "User", cfg->cmd ))
			server->user = nfstrdup( cfg->val );
		else if (!strcasecmp( "UserCmd", cfg->cmd ))
			server->user_cmd = nfstrdup( cfg->val );
		else if (!strcasecmp( "Pass", cfg->cmd ))
			server->pass = nfstrdup( cfg->val );
		else if (!strcasecmp( "PassCmd", cfg->cmd ))
			server->pass_cmd = nfstrdup( cfg->val );
#ifdef HAVE_MACOS_KEYCHAIN
		else if (!strcasecmp( "UseKeychain", cfg->cmd ))
			server->use_keychain = parse_bool( cfg );
#endif
		else if (!strcasecmp( "Port", cfg->cmd )) {
			int port = parse_int( cfg );
			if ((unsigned)port > 0xffff) {
				error( "%s:%d: Invalid port number\n", cfg->file, cfg->line );
				cfg->err = 1;
			} else {
				server->sconf.port = (ushort)port;
			}
		} else if (!strcasecmp( "Timeout", cfg->cmd ))
			server->sconf.timeout = parse_int( cfg );
		else if (!strcasecmp( "PipelineDepth", cfg->cmd )) {
			if ((server->max_in_progress = parse_int( cfg )) < 1) {
				error( "%s:%d: PipelineDepth must be at least 1\n", cfg->file, cfg->line );
				cfg->err = 1;
			}
		} else if (!strcasecmp( "DisableExtension", cfg->cmd ) ||
		           !strcasecmp( "DisableExtensions", cfg->cmd )) {
			arg = cfg->val;
			do {
				for (u = 0; u < as(cap_list); u++) {
					if (!strcasecmp( cap_list[u], arg )) {
						server->cap_mask |= 1 << u;
						goto gotcap;
					}
				}
				error( "%s:%d: Unrecognized IMAP extension '%s'\n", cfg->file, cfg->line, arg );
				cfg->err = 1;
			  gotcap: ;
			} while ((arg = get_arg( cfg, ARG_OPTIONAL, NULL )));
		}
#ifdef HAVE_LIBSSL
		else if (!strcasecmp( "CertificateFile", cfg->cmd )) {
			server->sconf.cert_file = expand_strdup( cfg->val );
			if (access( server->sconf.cert_file, R_OK )) {
				sys_error( "%s:%d: CertificateFile '%s'",
				           cfg->file, cfg->line, server->sconf.cert_file );
				cfg->err = 1;
			}
		} else if (!strcasecmp( "SystemCertificates", cfg->cmd )) {
			server->sconf.system_certs = parse_bool( cfg );
		} else if (!strcasecmp( "ClientCertificate", cfg->cmd )) {
			server->sconf.client_certfile = expand_strdup( cfg->val );
			if (access( server->sconf.client_certfile, R_OK )) {
				sys_error( "%s:%d: ClientCertificate '%s'",
				           cfg->file, cfg->line, server->sconf.client_certfile );
				cfg->err = 1;
			}
		} else if (!strcasecmp( "ClientKey", cfg->cmd )) {
			server->sconf.client_keyfile = expand_strdup( cfg->val );
			if (access( server->sconf.client_keyfile, R_OK )) {
				sys_error( "%s:%d: ClientKey '%s'",
				           cfg->file, cfg->line, server->sconf.client_keyfile );
				cfg->err = 1;
			}
		} else if (!strcasecmp( "CipherString", cfg->cmd )) {
			server->sconf.cipher_string = nfstrdup( cfg->val );
		} else if (!strcasecmp( "SSLType", cfg->cmd )) {
			if (!strcasecmp( "None", cfg->val )) {
				server->ssl_type = SSL_None;
			} else if (!strcasecmp( "STARTTLS", cfg->val )) {
				server->ssl_type = SSL_STARTTLS;
			} else if (!strcasecmp( "IMAPS", cfg->val )) {
				server->ssl_type = SSL_IMAPS;
			} else {
				error( "%s:%d: Invalid SSL type\n", cfg->file, cfg->line );
				cfg->err = 1;
			}
		} else if (!strcasecmp( "SSLVersion", cfg->cmd ) ||
		           !strcasecmp( "SSLVersions", cfg->cmd )) {
			server->sconf.ssl_versions = 0;
			arg = cfg->val;
			do {
				if (!strcasecmp( "SSLv2", arg )) {
					warn( "Warning: SSLVersion SSLv2 is no longer supported\n" );
				} else if (!strcasecmp( "SSLv3", arg )) {
					warn( "Warning: SSLVersion SSLv3 is no longer supported\n" );
				} else if (!strcasecmp( "TLSv1", arg )) {
					server->sconf.ssl_versions |= TLSv1;
				} else if (!strcasecmp( "TLSv1.1", arg )) {
					server->sconf.ssl_versions |= TLSv1_1;
				} else if (!strcasecmp( "TLSv1.2", arg )) {
					server->sconf.ssl_versions |= TLSv1_2;
				} else if (!strcasecmp( "TLSv1.3", arg )) {
					server->sconf.ssl_versions |= TLSv1_3;
				} else {
					error( "%s:%d: Unrecognized SSL version\n", cfg->file, cfg->line );
					cfg->err = 1;
				}
			} while ((arg = get_arg( cfg, ARG_OPTIONAL, NULL )));
		} else if (!strcasecmp( "RequireSSL", cfg->cmd ))
			require_ssl = parse_bool( cfg );
		else if (!strcasecmp( "UseIMAPS", cfg->cmd ))
			use_imaps = parse_bool( cfg );
		else if (!strcasecmp( "UseSSLv2", cfg->cmd ))
			warn( "Warning: UseSSLv2 is no longer supported\n" );
		else if (!strcasecmp( "UseSSLv3", cfg->cmd ))
			warn( "Warning: UseSSLv3 is no longer supported\n" );
		else if (!strcasecmp( "UseTLSv1", cfg->cmd ))
			use_tlsv1 = parse_bool( cfg );
		else if (!strcasecmp( "UseTLSv1.1", cfg->cmd ))
			use_tlsv11 = parse_bool( cfg );
		else if (!strcasecmp( "UseTLSv1.2", cfg->cmd ))
			use_tlsv12 = parse_bool( cfg );
		else if (!strcasecmp( "UseTLSv1.3", cfg->cmd ))
			use_tlsv13 = parse_bool( cfg );
#endif
		else if (!strcasecmp( "AuthMech", cfg->cmd ) ||
		         !strcasecmp( "AuthMechs", cfg->cmd )) {
			arg = cfg->val;
			do
				add_string_list( &server->auth_mechs, arg );
			while ((arg = get_arg( cfg, ARG_OPTIONAL, NULL )));
		} else if (!strcasecmp( "RequireCRAM", cfg->cmd ))
			require_cram = parse_bool( cfg );
		else if (!strcasecmp( "Tunnel", cfg->cmd ))
			server->sconf.tunnel = nfstrdup( cfg->val );
		else if (store) {
			if (!strcasecmp( "Account", cfg->cmd )) {
				for (srv = servers; srv; srv = srv->next)
					if (srv->name && !strcmp( srv->name, cfg->val ))
						goto gotsrv;
				error( "%s:%d: unknown IMAP account '%s'\n", cfg->file, cfg->line, cfg->val );
				cfg->err = 1;
				continue;
			  gotsrv:
				store->server = srv;
			} else if (!strcasecmp( "UseNamespace", cfg->cmd ))
				store->use_namespace = parse_bool( cfg );
			else if (!strcasecmp( "SubscribedOnly", cfg->cmd ))
				store->use_lsub = parse_bool( cfg );
			else if (!strcasecmp( "Path", cfg->cmd ))
				store->path = nfstrdup( cfg->val );
			else if (!strcasecmp( "PathDelimiter", cfg->cmd )) {
				if (strlen( cfg->val ) != 1) {
					error( "%s:%d: Path delimiter must be exactly one character long\n", cfg->file, cfg->line );
					cfg->err = 1;
					continue;
				}
				store->delimiter = cfg->val[0];
			} else
				parse_generic_store( &store->gen, cfg, "IMAPStore" );
			continue;
		} else {
			error( "%s:%d: keyword '%s' is not recognized in IMAPAccount sections\n",
			       cfg->file, cfg->line, cfg->cmd );
			cfg->err = 1;
			continue;
		}
		acc_opt = 1;
	}
	if (!store || !store->server) {
		if (!server->sconf.tunnel && !server->sconf.host) {
			error( "%s '%s' has neither Tunnel nor Host\n", type, name );
			cfg->err = 1;
			return 1;
		}
		if (server->user && server->user_cmd) {
			error( "%s '%s' has both User and UserCmd\n", type, name );
			cfg->err = 1;
			return 1;
		}
		if (server->pass && server->pass_cmd) {
			error( "%s '%s' has both Pass and PassCmd\n", type, name );
			cfg->err = 1;
			return 1;
		}
#ifdef HAVE_MACOS_KEYCHAIN
		if (server->use_keychain && (server->pass || server->pass_cmd)) {
			error( "%s '%s' has UseKeychain enabled despite specifying Pass/PassCmd\n", type, name );
			cfg->err = 1;
			return 1;
		}
#endif
#ifdef HAVE_LIBSSL
		if ((use_tlsv1 & use_tlsv11 & use_tlsv12 & use_tlsv13) != -1 || use_imaps >= 0 || require_ssl >= 0) {
			if (server->ssl_type >= 0 || server->sconf.ssl_versions >= 0) {
				error( "%s '%s': The deprecated UseSSL*, UseTLS*, UseIMAPS, and RequireSSL options are mutually exclusive with SSLType and SSLVersions.\n", type, name );
				cfg->err = 1;
				return 1;
			}
			warn( "Notice: %s '%s': UseSSL*, UseTLS*, UseIMAPS, and RequireSSL are deprecated. Use SSLType and SSLVersions instead.\n", type, name );
			server->sconf.ssl_versions =
					(use_tlsv1 == 0 ? 0 : TLSv1) |
					(use_tlsv11 != 1 ? 0 : TLSv1_1) |
					(use_tlsv12 != 1 ? 0 : TLSv1_2) |
					(use_tlsv13 != 1 ? 0 : TLSv1_3);
			if (use_imaps == 1) {
				server->ssl_type = SSL_IMAPS;
			} else if (require_ssl) {
				server->ssl_type = SSL_STARTTLS;
			} else if (!server->sconf.ssl_versions) {
				server->ssl_type = SSL_None;
			} else {
				warn( "Notice: %s '%s': 'RequireSSL no' is being ignored\n", type, name );
				server->ssl_type = SSL_STARTTLS;
			}
			if (server->ssl_type != SSL_None && !server->sconf.ssl_versions) {
				error( "%s '%s' requires SSL but no SSL versions enabled\n", type, name );
				cfg->err = 1;
				return 1;
			}
		} else {
			if (server->sconf.ssl_versions < 0)
				server->sconf.ssl_versions = TLSv1 | TLSv1_1 | TLSv1_2 | TLSv1_3;
			if (server->ssl_type < 0)
				server->ssl_type = server->sconf.tunnel ? SSL_None : SSL_STARTTLS;
		}
#endif
		if (require_cram >= 0) {
			if (server->auth_mechs) {
				error( "%s '%s': The deprecated RequireCRAM option is mutually exclusive with AuthMech.\n", type, name );
				cfg->err = 1;
				return 1;
			}
			warn( "Notice: %s '%s': RequireCRAM is deprecated. Use AuthMech instead.\n", type, name );
			if (require_cram)
				add_string_list(&server->auth_mechs, "CRAM-MD5");
		}
		if (!server->auth_mechs)
			add_string_list( &server->auth_mechs, "*" );
		if (!server->sconf.port)
			server->sconf.port =
#ifdef HAVE_LIBSSL
				server->ssl_type == SSL_IMAPS ? 993 :
#endif
				143;
	}
	if (store) {
		if (!store->server) {
			store->server = nfmalloc( sizeof(sserver) );
			memcpy( store->server, &sserver, sizeof(sserver) );
			store->server->name = store->name;
		} else if (acc_opt) {
			error( "%s '%s' has both Account and account-specific options\n", type, name );
			cfg->err = 1;
		}
	}
	return 1;
}

static uint
imap_get_caps( store_t *gctx ATTR_UNUSED )
{
	return DRV_CRLF | DRV_VERBOSE | DRV_ASYNC;
}

struct driver imap_driver = {
	imap_get_caps,
	imap_parse_store,
	imap_cleanup,
	imap_alloc_store,
	imap_set_bad_callback,
	imap_connect_store,
	imap_free_store,
	imap_cancel_store,
	imap_list_store,
	imap_select_box,
	imap_get_box_path,
	imap_create_box,
	imap_open_box,
	imap_get_uidnext,
	imap_get_supported_flags,
	imap_confirm_box_empty,
	imap_delete_box,
	imap_finish_delete_box,
	imap_prepare_load_box,
	imap_load_box,
	imap_fetch_msg,
	imap_store_msg,
	imap_find_new_msgs,
	imap_set_msg_flags,
	imap_trash_msg,
	imap_close_box,
	imap_cancel_cmds,
	imap_commit_cmds,
	imap_get_memory_usage,
	imap_get_fail_state,
};<|MERGE_RESOLUTION|>--- conflicted
+++ resolved
@@ -1378,22 +1378,12 @@
 parse_list_rsp_p2( imap_store_t *ctx, list_t *list, char *cmd ATTR_UNUSED )
 {
 	string_list_t *narg;
-<<<<<<< HEAD
-	char *arg;
+	char *arg, c;
 	int argl;
 	uint l;
 
 	if (!is_atom( list )) {
 		error( "IMAP error: malformed LIST response\n" );
-=======
-	char *arg, c;
-	int argl, l;
-
-	if (!is_atom( list )) {
-		error( "IMAP error: malformed LIST response\n" );
-	  listbad:
-		free_list( list );
->>>>>>> d55ced04
 		return LIST_BAD;
 	}
 	arg = list->val;
@@ -1441,17 +1431,17 @@
 			if (!pcl) {
 				error( "IMAP warning: ignoring mailbox '%s' due to empty name component\n", narg->string );
 				free( narg );
-				goto skip;
+				return LIST_OK;
 			}
 			if (pcl == 1 && sp[0] == '.') {
 				error( "IMAP warning: ignoring mailbox '%s' due to '.' component\n", narg->string );
 				free( narg );
-				goto skip;
+				return LIST_OK;
 			}
 			if (pcl == 2 && sp[0] == '.' && sp[1] == '.') {
 				error( "IMAP error: LIST'd mailbox name '%s' contains '..' component - THIS MIGHT BE AN ATTEMPT TO HACK YOU!\n", narg->string );
 				free( narg );
-				goto listbad;
+				return LIST_BAD;
 			}
 			if (!c)
 				break;
